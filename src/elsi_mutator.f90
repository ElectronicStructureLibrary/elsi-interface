--- conflicted
+++ resolved
@@ -323,13 +323,9 @@
 end subroutine
 
 !>
-<<<<<<< HEAD
 !! This routine sets whether GPU acceleration should be enabled in ELPA.
 !! This routine does *not* set GPU kernels for the backtransformation step;
 !! that must be done seperately with elsi_set_elpa_gpu_kernels()
-=======
-!! This routine sets whether GPU acceleration should be used with ELPA.
->>>>>>> 62d1c22c
 !!
 subroutine elsi_set_elpa_gpu(e_h,use_gpu)
 

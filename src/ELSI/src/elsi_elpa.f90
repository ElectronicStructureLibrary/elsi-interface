--- conflicted
+++ resolved
@@ -1,1218 +1,1214 @@
-! Copyright (c) 2015-2017, the ELSI team. All rights reserved.
-!
-! Redistribution and use in source and binary forms, with or without
-! modification, are permitted provided that the following conditions are met:
-!
-!  * Redistributions of source code must retain the above copyright notice,
-!    this list of conditions and the following disclaimer.
-!
-!  * Redistributions in binary form must reproduce the above copyright notice,
-!    this list of conditions and the following disclaimer in the documentation
-!    and/or other materials provided with the distribution.
-!
-!  * Neither the name of the "ELectronic Structure Infrastructure" project nor
-!    the names of its contributors may be used to endorse or promote products
-!    derived from this software without specific prior written permission.
-!
-! THIS SOFTWARE IS PROVIDED BY THE COPYRIGHT HOLDERS AND CONTRIBUTORS "AS IS"
-! AND ANY EXPRESS OR IMPLIED WARRANTIES, INCLUDING, BUT NOT LIMITED TO, THE
-! IMPLIED WARRANTIES OF MERCHANTABILITY AND FITNESS FOR A PARTICULAR PURPOSE
-! ARE DISCLAIMED. IN NO EVENT SHALL COPYRIGHT HOLDER BE LIABLE FOR ANY DIRECT,
-! INDIRECT, INCIDENTAL, SPECIAL, EXEMPLARY, OR CONSEQUENTIAL DAMAGES (INCLUDING,
-! BUT NOT LIMITED TO, PROCUREMENT OF SUBSTITUTE GOODS OR SERVICES; LOSS OF USE,
-! DATA, OR PROFITS; OR BUSINESS INTERRUPTION) HOWEVER CAUSED AND ON ANY THEORY
-! OF LIABILITY, WHETHER IN CONTRACT, STRICT LIABILITY, OR TORT (INCLUDING
-! NEGLIGENCE OR OTHERWISE) ARISING IN ANY WAY OUT OF THE USE OF THIS SOFTWARE,
-! EVEN IF ADVISED OF THE POSSIBILITY OF SUCH DAMAGE.
-
-!>
-!! This module provides interfaces to ELPA.
-!!
-
-module ELSI_ELPA
-
-<<<<<<< HEAD
-   use elsi_precision, only : dp
-   use elsi_constants, only : REAL_VALUES, COMPLEX_VALUES
-=======
->>>>>>> 94032cf9
-   use iso_c_binding
-   use ELSI_PRECISION, only : dp
-   use ELSI_DIMENSIONS
-   use ELSI_TIMERS
-   use ELSI_UTILS
-   use ELSI_MU
-   use ELPA1
-   use ELPA2
-
-   implicit none
-   private
-
-   public :: elsi_get_elpa_comms
-   public :: elsi_compute_occ_elpa
-   public :: elsi_compute_dm_elpa
-   public :: elsi_solve_evp_elpa
-   public :: elsi_solve_evp_elpa_sp
-
-contains
-
-!========================
-! ELSI routines for ELPA
-!========================
-
-!>
-!! This routine gets the row and column communicators for ELPA.
-!!
-subroutine elsi_get_elpa_comms(mpi_comm_row_out,mpi_comm_col_out)
-
-   implicit none
-
-   integer, intent(out) :: mpi_comm_row_out !< Row MPI communicator
-   integer, intent(out) :: mpi_comm_col_out !< Column MPI communicator
-
-   integer :: success
-
-   success = elpa_get_communicators(mpi_comm_global,my_p_row,my_p_col,&
-                                    mpi_comm_row_out,mpi_comm_col_out)
-
-end subroutine
-
-!>
-!! This routine computes the chemical potential and occupation numbers
-!! from eigenvalues.
-!!
-subroutine elsi_compute_occ_elpa()
-
-   implicit none
-
-   real(kind=dp) :: mu           !< Chemical potential
-   real(kind=dp) :: k_weights(1) !< Weights of k-points
-
-   real(kind=dp), allocatable :: eval_aux(:,:,:)
-   real(kind=dp), allocatable :: occ_aux(:,:,:)
-
-   !< Currently this subroutine only supports 1 spin channel and 1 k-point
-   integer, parameter :: n_spin   = 1
-   integer, parameter :: n_kpoint = 1
-
-   character*40, parameter :: caller = "elsi_compute_occ_elpa"
-
-   k_weights(1) = 1.0_dp
-
-   if(.not.allocated(occ_elpa)) then
-       call elsi_allocate(occ_elpa,n_states,"occ_elpa",caller)
-   endif
-
-   call elsi_allocate(eval_aux,n_states,1,1,"eval_aux",caller)
-   call elsi_allocate(occ_aux,n_states,1,1,"occ_aux",caller)
-
-   eval_aux(1:n_states,1,1) = eval(1:n_states)
-   occ_aux = 0.0_dp
-
-   call elsi_compute_mu_and_occ(n_electrons,n_states,n_spin,n_kpoint,&
-                                k_weights,eval_aux,occ_aux,mu)
-
-   occ_elpa(:) = occ_aux(:,1,1)
-
-   deallocate(eval_aux)
-   deallocate(occ_aux)
-
-end subroutine
-
-!>
-!! This routine constructs the density matrix using eigenvectors from ELPA.
-!!
-subroutine elsi_compute_dm_elpa()
-
-   implicit none
-
-   real(kind=dp), allocatable     :: tmp_real(:,:)    !< Real eigenvectors, temporary
-   complex(kind=dp), allocatable :: tmp_complex(:,:) !< Complex eigenvectors, temporary
-   real(kind=dp), allocatable :: factor(:) !< Factor to construct density matrix
-   integer :: i,i_col,i_row
-
-   character*40, parameter :: caller = "elsi_compute_dm"
-
-   call elsi_start_density_matrix_time()
-
-   select case (mode)
-      case (REAL_VALUES)
-         ! Get eigenvectors into tmp_real
-         call elsi_allocate(tmp_real,n_l_rows,n_l_cols,"tmp_real",caller)
-         tmp_real = evec_real
-
-         ! Compute the factors used to construct density matrix
-         call elsi_allocate(factor,n_states,"factor",caller)
-         factor = 0.0_dp
-
-         do i = 1,n_states
-            if(occ_elpa(i) > 0.0_dp) then
-               factor(i) = sqrt(occ_elpa(i))
-            endif
-         enddo
-
-         do i = 1,n_states
-            if(factor(i) > 0.0_dp) then
-               if(local_col(i) > 0) then
-                  tmp_real(:,local_col(i)) = tmp_real(:,local_col(i))*factor(i)
-               endif
-            elseif(local_col(i) .ne. 0) then
-               tmp_real(:,local_col(i)) = 0.0_dp
-            endif
-         enddo
-
-         ! Compute density matrix
-         den_mat = 0.0_dp
-
-         ! D_elpa = tmp_real*tmp_real^T
-         call pdsyrk('U','N',n_g_size,n_states,1.0_dp,tmp_real,1,1,sc_desc,&
-                     0.0_dp,den_mat,1,1,sc_desc)
-
-      case (COMPLEX_VALUES)
-         ! Get eigenvectors into tmp_complex
-         call elsi_allocate(tmp_complex,n_l_rows,n_l_cols,"tmp_complex",caller)
-         tmp_complex = evec_complex
-
-         ! Compute the factors used to construct density matrix
-         call elsi_allocate(factor,n_states,"factor",caller)
-         factor = 0.0_dp
-
-         do i = 1,n_states
-            if(occ_elpa(i) > 0.0_dp) then
-               factor(i) = sqrt(occ_elpa(i))
-            endif
-         enddo
-
-         do i = 1,n_states
-            if(factor(i) > 0.0_dp) then
-               if(local_col(i) > 0) then
-                  tmp_complex(:,local_col(i)) = tmp_complex(:,local_col(i))*factor(i)
-               endif
-            elseif(local_col(i) .ne. 0) then
-               tmp_complex(:,local_col(i)) = (0.0_dp,0.0_dp)
-            endif
-         enddo
-
-         ! Compute density matrix
-         den_mat = 0.0_dp
-         call elsi_allocate(tmp_real,n_l_rows,n_l_cols,"tmp_real",caller)
-
-         call pdsyrk('U','N',n_g_size,n_states,1.0_dp,real(tmp_complex),1,1,sc_desc,&
-                     0.0_dp,den_mat,1,1,sc_desc)
-         call pdsyrk('U','N',n_g_size,n_states,1.0_dp,aimag(tmp_complex),1,1,sc_desc,&
-                     0.0_dp,tmp_real,1,1,sc_desc)
-
-         den_mat = den_mat+tmp_real
-   end select
-
-   deallocate(factor)
-   if(allocated(tmp_real))    deallocate(tmp_real)
-   if(allocated(tmp_complex)) deallocate(tmp_complex)
-
-   ! Set upper triangle matrix den_mat to full form
-   call elsi_allocate(tmp_real,n_l_rows,n_l_cols,"tmp_real",caller)
-
-   call pdtran(n_g_size,n_g_size,1.0_dp,den_mat,1,1,sc_desc,0.0_dp,tmp_real,1,1,sc_desc)
-
-   do i_col = 1,n_g_size-1
-      if(local_col(i_col) == 0) cycle
-      do i_row = i_col+1,n_g_size
-         if(local_row(i_row) > 0) then
-            den_mat(local_row(i_row),local_col(i_col)) = &
-               tmp_real(local_row(i_row),local_col(i_col))
-         endif
-      enddo
-   enddo
-
-   deallocate(tmp_real)
-
-   call elsi_stop_density_matrix_time()
-
-end subroutine
-
-!> 
-!! This routine transforms a generalized eigenvalue problem (Ac = Bcv)
-!! to standard form (A'c' = c'v)
-!!
-!! Starting from Hv = eSv, we first perform a Cholesky decomposition of S
-!! S = (U^T)U, resulting in Hv = e(U^T)Uv
-!!
-!! Using 1=U^-1U we define a new standard eigenvalue problem by
-!! H(U^-1)(Uv) = e(U^T)(Uv) => ((U^-1)^T)H(U^-1)(Uv) = e(Uv)
-!!
-!! On exit, (U^-1) is stored in S, to be used for back-transformation
-!!
-subroutine elsi_to_standard_evp()
-
-   implicit none
-
-   integer :: i_row,i_col
-   real(kind=dp), allocatable :: buffer_real(:,:)
-   complex(kind=dp), allocatable :: buffer_complex(:,:)
-   logical :: success
-
-   character*40, parameter :: caller = "elsi_to_standard_evp"
-
-   select case (mode)
-      case (COMPLEX_VALUES)
-         if(n_elsi_calls == 1) then
-            if(.not.no_singularity_check) then
-               call elsi_check_singularity()
-            endif
-
-            if(n_nonsingular == n_g_size) then ! Not singular
-               call elsi_start_cholesky_time()
-
-               overlap_is_singular = .false.
-
-               ! Compute S = (U^T)U, U -> S
-               success = elpa_cholesky_complex_double(n_g_size,ovlp_complex,n_l_rows,&
-                            n_b_rows,n_l_cols,mpi_comm_row,mpi_comm_col,.false.)
-               if(.not.success) then
-                  call elsi_stop(" Cholesky decomposition failed.",caller)
-               endif
-
-               ! compute U^-1 -> S
-               success = elpa_invert_trm_complex_double(n_g_size,ovlp_complex,n_l_rows,&
-                            n_b_rows,n_l_cols,mpi_comm_row,mpi_comm_col,.false.)
-               if(.not.success) then
-                  call elsi_stop(" Matrix inversion failed.",caller)
-               endif
-
-               call elsi_stop_cholesky_time()
-            endif
-         endif ! n_elsi_calls == 1
-
-         call elsi_start_transform_evp_time()
-
-         call elsi_allocate(buffer_complex,n_l_rows,n_l_cols,"temp",caller)
-
-         if(overlap_is_singular) then ! Use scaled eigenvectors
-            ! buffer_complex = H_complex * S_complex
-            call pzgemm('N','N',n_g_size,n_nonsingular,n_g_size,(1.0_dp,0.0_dp),&
-                        ham_complex,1,1,sc_desc,ovlp_complex,1,1,sc_desc,&
-                        (0.0_dp,0.0_dp),buffer_complex,1,1,sc_desc)
-
-            ! H_complex = (S_complex)^* * buffer_complex
-            call pzgemm('C','N',n_nonsingular,n_nonsingular,n_g_size,(1.0_dp,0.0_dp),&
-                        ovlp_complex,1,1,sc_desc,buffer_complex,1,1,sc_desc,&
-                        (0.0_dp,0.0_dp),ham_complex,1,1,sc_desc)
-
-         else ! Use cholesky
-            success = elpa_mult_ah_b_complex_double('U','L',n_g_size,n_g_size,&
-                         ovlp_complex,n_l_rows,n_l_cols,ham_complex,n_l_rows,&
-                         n_l_cols,n_b_rows,mpi_comm_row,mpi_comm_col,&
-                         buffer_complex,n_l_rows,n_l_cols)
-
-            call pztranc(n_g_size,n_g_size,(1.0_dp,0.0_dp),buffer_complex,1,1,sc_desc,&
-                         (0.0_dp,0.0_dp),ham_complex,1,1,sc_desc)
-
-            buffer_complex = ham_complex
-
-            success = elpa_mult_ah_b_complex_double('U','U',n_g_size,n_g_size,&
-                         ovlp_complex,n_l_rows,n_l_cols,buffer_complex,n_l_rows,&
-                         n_l_cols,n_b_rows,mpi_comm_row,mpi_comm_col,ham_complex,&
-                         n_l_rows,n_l_cols)
-
-            call pztranc(n_g_size,n_g_size,(1.0_dp,0.0_dp),ham_complex,1,1,sc_desc,&
-                         (0.0_dp,0.0_dp),buffer_complex,1,1,sc_desc)
-
-            ! Set the lower part from the upper
-            do i_col = 1,n_g_size-1
-               if(local_col(i_col) == 0) cycle
-               do i_row = i_col+1,n_g_size
-                  if(local_row(i_row) > 0) then
-                     ham_complex(local_row(i_row),local_col(i_col)) = &
-                        buffer_complex(local_row(i_row),local_col(i_col))
-                  endif
-               enddo
-            enddo
-
-            do i_col=1,n_g_size
-               if(local_col(i_col) == 0 .or. local_row(i_col) == 0) cycle
-               ham_complex(local_row(i_col),local_col(i_col)) = &
-                  dble(ham_complex(local_row(i_col),local_col(i_col)))
-            enddo
-         endif
-
-         call elsi_stop_transform_evp_time()
-
-      case (REAL_VALUES)
-         if(n_elsi_calls == 1) then
-            if(.not.no_singularity_check) then
-               call elsi_check_singularity()
-            endif
-
-            if(n_nonsingular == n_g_size) then ! Not singular
-               call elsi_start_cholesky_time()
-
-               overlap_is_singular = .false.
-
-               ! Compute S = (U^T)U, U -> S
-               success = elpa_cholesky_real_double(n_g_size,ovlp_real,n_l_rows,&
-                            n_b_rows,n_l_cols,mpi_comm_row,mpi_comm_col,.false.)
-               if(.not.success) then
-                  call elsi_stop(" Cholesky decomposition failed.",caller)
-               endif
-
-               ! compute U^-1 -> S
-               success = elpa_invert_trm_real_double(n_g_size,ovlp_real,n_l_rows,&
-                            n_b_rows,n_l_cols,mpi_comm_row,mpi_comm_col,.false.)
-               if(.not.success) then
-                  call elsi_stop(" Matrix inversion failed.",caller)
-               endif
-
-               call elsi_stop_cholesky_time()
-            endif
-         endif ! n_elsi_calls == 1
-
-         call elsi_start_transform_evp_time()
-
-         call elsi_allocate(buffer_real,n_l_rows,n_l_cols,"temp",caller)
-
-         if(overlap_is_singular) then ! Use scaled eigenvectors
-            ! buffer_real = H_real * S_real
-            call pdgemm('N','N',n_g_size,n_nonsingular,n_g_size,1.0_dp,ham_real,1,&
-                        1,sc_desc,ovlp_real,1,1,sc_desc,0.0_dp,buffer_real,1,1,sc_desc)
-
-            ! H_real = (S_real)^T * buffer_real
-            call pdgemm('T','N',n_nonsingular,n_nonsingular,n_g_size,1.0_dp,ovlp_real,&
-                        1,1,sc_desc,buffer_real,1,1,sc_desc,0.0_dp,ham_real,1,1,sc_desc)
-
-         else ! Use Cholesky
-            success = elpa_mult_at_b_real_double('U','L',n_g_size,n_g_size,&
-                         ovlp_real,n_l_rows,n_l_cols,ham_real,n_l_rows,n_l_cols,&
-                         n_b_rows,mpi_comm_row,mpi_comm_col,buffer_real,&
-                         n_l_rows,n_l_cols)
-
-            call pdtran(n_g_size,n_g_size,1.0_dp,buffer_real,1,1,sc_desc,0.0_dp,&
-                        ham_real,1,1,sc_desc)
-
-            buffer_real = ham_real
-
-            success = elpa_mult_at_b_real_double('U','U',n_g_size,n_g_size,&
-                         ovlp_real,n_l_rows,n_l_cols,buffer_real,n_l_rows,n_l_cols,&
-                         n_b_rows,mpi_comm_row,mpi_comm_col,ham_real,n_l_rows,&
-                         n_l_cols)
-
-            call pdtran(n_g_size,n_g_size,1.0_dp,ham_real,1,1,sc_desc,0.0_dp,buffer_real,&
-                        1,1,sc_desc)
-
-            ! Set the lower part from the upper
-            do i_col = 1,n_g_size-1
-               if(local_col(i_col) == 0) cycle
-               do i_row = i_col+1,n_g_size
-                  if(local_row(i_row) > 0) then
-                     ham_real(local_row(i_row),local_col(i_col)) = &
-                        buffer_real(local_row(i_row),local_col(i_col))
-                  endif
-               enddo
-            enddo
-         endif
-
-         call elsi_stop_transform_evp_time()
-
-   end select
-
-   if(allocated(buffer_real))    deallocate(buffer_real)
-   if(allocated(buffer_complex)) deallocate(buffer_complex)
-
-end subroutine
-
-!> 
-!! This routine checks the singularity of overlap matrix by computing all
-!! its eigenvalues.
-!!
-!! On exit, S is not modified if not singular, while overwritten by scaled
-!! eigenvectors if singular, which is used to transform the generalized
-!! eigenvalue problem to standard form without using Cholesky.
-!!
-subroutine elsi_check_singularity()
-
-
-   real(kind=dp) :: ev_sqrt
-   real(kind=dp), allocatable :: ev_overlap(:)
-   real(kind=dp), allocatable :: buffer_real(:,:)
-   complex(kind=dp), allocatable :: buffer_complex(:,:)
-   integer :: i
-   logical :: success
-
-   character*200 :: info_str
-   character*40, parameter :: caller = "elsi_check_singularity"
-
-   call elsi_start_singularity_check_time()
-
-   select case (mode)
-      case (COMPLEX_VALUES)
-         call elsi_allocate(buffer_complex,n_l_rows,n_l_cols,"temp",caller)
-
-         ! Use buffer_complex to store overlap matrix, otherwise it will
-         ! be destroyed by eigenvalue calculation
-         ! The nonsingular eigenvalues must be the first ones, so find
-         ! eigenvalues of negative overlap matrix
-         buffer_complex = -ovlp_complex
-
-         call elsi_allocate(ev_overlap,n_g_size,"ev_overlap",caller)
-
-         ! Use customized ELPA 2-stage solver to check overlap singularity
-         ! Eigenvectors computed only for singular overlap matrix
-         success = elpa_check_singularity_complex_double(n_g_size,n_g_size,&
-                      buffer_complex,n_l_rows,ev_overlap,evec_complex,n_l_rows,&
-                      n_b_rows,n_l_cols,mpi_comm_row,mpi_comm_col,&
-                      mpi_comm_global,singularity_tolerance,n_nonsingular)
-         if(.not.success) then
-            call elsi_stop(" ELPA failed when solving eigenvalue problem."//&
-                           " Exiting...",caller)
-         endif
-
-         ! Stop if n_states is larger that n_nonsingular
-         if(n_nonsingular < n_states) then ! Too singular to continue
-            call elsi_stop(" Overlap matrix is singular. The number of"//&
-                           " basis functions after removing singularity"//&
-                           " is smaller than the number of states. Try to"//&
-                           " a) decrease the size of basis set, or b)"//&
-                           " decrease the number of states, or c) increase"//&
-                           " the tolerance of basis singularity."//&
-                           " Exiting...",caller)
-         elseif(n_nonsingular < n_g_size) then ! Singular
-            overlap_is_singular = .true.
-
-            if(stop_singularity) then
-               call elsi_stop(" Overlap matrix is singular. This may mean"//&
-                              " that a very large basis set is in use."//&
-                              " Running with a near-singular basis set"//&
-                              " may lead to completely wrong numerical"//&
-                              " resutls. The calculation stops here,"//&
-                              " because 'force_stop_singularity' is"//&
-                              " set to .true. in elsi_customize."//&
-                              " Exiting...",caller)
-            endif
-
-            call elsi_statement_print("  Overlap matrix is singular. This"//&
-                                      " may mean that a very large basis"//&
-                                      " set is in use. The calculation"//&
-                                      " will continue. However, please"//&
-                                      " note that running with a near-"//&
-                                      "singular basis set may lead to"//&
-                                      " completely wrong numerical results.")
-
-            write(info_str,"(A,I13)") "  | Number of basis functions reduced to: ",&
-               n_nonsingular
-            call elsi_statement_print(info_str)
-
-            call elsi_statement_print("  Using scaled eigenvectors of"//&
-                                      " overlap matrix for transformation")
-
-            ! Overlap matrix is overwritten with scaled eigenvectors
-            do i = 1,n_nonsingular
-               ev_sqrt = sqrt(ev_overlap(i))
-               if(local_col(i) == 0) cycle
-               ovlp_complex(:,local_col(i)) = evec_complex(:,local_col(i))/ev_sqrt
-            enddo
-
-         else ! Nonsingular
-            overlap_is_singular = .false.
-            call elsi_statement_print("  Overlap matrix is nonsingular")
-         endif ! Singular overlap?
-
-      case (REAL_VALUES)
-         call elsi_allocate(buffer_real,n_l_rows,n_l_cols,"temp",caller)
-
-         ! Use buffer_real to store overlap matrix, otherwise it will be
-         ! destroyed by eigenvalue calculation
-         ! The nonsingular eigenvalues must be the first ones, so find
-         ! eigenvalues of negative overlap matrix
-         buffer_real = -ovlp_real
-
-         call elsi_allocate(ev_overlap,n_g_size,"ev_overlap",caller)
-
-         ! Use customized ELPA 2-stage solver to check overlap singularity
-         ! Eigenvectors computed only for singular overlap matrix
-         success = elpa_check_singularity_real_double(n_g_size,n_g_size,&
-                      buffer_real,n_l_rows,ev_overlap,evec_real,n_l_rows,&
-                      n_b_rows,n_l_cols,mpi_comm_row,mpi_comm_col,&
-                      mpi_comm_global,singularity_tolerance,n_nonsingular)
-         if(.not.success) then
-            call elsi_stop(" ELPA failed when solving eigenvalue problem."//&
-                           " Exiting...",caller)
-         endif
-
-         ! Stop if n_states is larger that n_nonsingular
-         if(n_nonsingular < n_states) then ! Too singular to continue
-            call elsi_stop(" Overlap matrix is singular. The number of"//&
-                           " basis functions after removing singularity"//&
-                           " is smaller than the number of states. Try to"//&
-                           " a) decrease the size of basis set, or b)"//&
-                           " decrease the number of states, or c) increase"//&
-                           " the tolerance of basis singularity."//&
-                           " Exiting...",caller)
-         elseif(n_nonsingular < n_g_size) then ! Singular
-            overlap_is_singular = .true.
-
-            if(stop_singularity) then
-               call elsi_stop(" Overlap matrix is singular. This may mean"//&
-                              " that a very large basis set is in use."//&
-                              " Running with a near-singular basis set"//&
-                              " may lead to completely wrong numerical"//&
-                              " resutls. The calculation stops here,"//&
-                              " because 'force_stop_singularity' is"//&
-                              " set to .true. in elsi_customize."//&
-                              " Exiting...",caller)
-            endif
-
-            call elsi_statement_print("  Overlap matrix is singular. This"//&
-                                      " may mean that a very large basis"//&
-                                      " set is in use. The calculation"//&
-                                      " will continue. However, please"//&
-                                      " note that running with a near-"//&
-                                      "singular basis set may lead to"//&
-                                      " completely wrong numerical results.")
-
-            write(info_str,"(A,I13)") "  | Number of basis functions reduced to: ",&
-               n_nonsingular
-            call elsi_statement_print(info_str)
-
-            call elsi_statement_print("  Using scaled eigenvectors of"//&
-                                      " overlap matrix for transformation")
-
-            ! Overlap matrix is overwritten with scaled eigenvectors
-            do i = 1,n_nonsingular
-               ev_sqrt = sqrt(ev_overlap(i))
-               if(local_col(i) == 0) cycle
-               ovlp_real(:,local_col(i)) = evec_real(:,local_col(i))/ev_sqrt
-            enddo
-
-         else ! Nonsingular
-            overlap_is_singular = .false.
-            call elsi_statement_print("  Overlap matrix is nonsingular")
-         endif ! Singular overlap?
-
-   end select ! select mode
-
-   if(allocated(ev_overlap))     deallocate(ev_overlap)
-   if(allocated(buffer_real))    deallocate(buffer_real)
-   if(allocated(buffer_complex)) deallocate(buffer_complex)
-
-   call elsi_stop_singularity_check_time()
-
-end subroutine
-
-!> 
-!! This routine does the back-transformation of the eigenvectors in standard
-!! form (A'c' = c'v) to the original generalized form (Ac = Bcv)
-!!
-!! v = (U^-1)v'
-!!
-subroutine elsi_to_original_ev()
-
-   implicit none
-
-   logical :: success
-   real(kind=dp), allocatable :: buffer_real(:,:)
-   complex(kind=dp), allocatable :: buffer_complex(:,:)
-
-   character*40, parameter :: caller = "elsi_to_original_ev"
-
-   call elsi_start_back_transform_ev_time()
-
-   select case (mode)
-      case (COMPLEX_VALUES)
-         call elsi_allocate(buffer_complex,n_l_rows,n_l_cols,"temp",caller)
-         buffer_complex = evec_complex
-
-         if(overlap_is_singular) then
-            ! Transform matrix is stored in S_complex after elsi_to_standard_evp
-            call pzgemm('N','N',n_g_size,n_states,n_nonsingular,(1.0_dp,0.0_dp),&
-                        ovlp_complex,1,1,sc_desc,buffer_complex,1,1,sc_desc,&
-                        (0.0_dp,0.0_dp),evec_complex,1,1,sc_desc)
-         else ! Nonsingular, use Cholesky
-            ! (U^-1) is stored in S_complex after elsi_to_standard_evp
-            ! C_complex = S_complex * C_complex = S_complex * buffer_complex
-            call pztranc(n_g_size,n_g_size,(1.0_dp,0.0_dp),ovlp_complex,1,1,sc_desc,&
-                         (0.0_dp,0.0_dp),ham_complex,1,1,sc_desc)
-
-            success = elpa_mult_ah_b_complex_double('L','N',n_g_size,n_states,&
-                         ham_complex,n_l_rows,n_l_cols,buffer_complex,n_l_rows,&
-                         n_l_cols,n_b_rows,mpi_comm_row,mpi_comm_col,evec_complex,&
-                         n_l_rows,n_l_cols)
-         endif
-
-      case (REAL_VALUES)
-         call elsi_allocate(buffer_real,n_l_rows,n_l_cols,"temp",caller)
-         buffer_real = evec_real
-
-         if(overlap_is_singular) then
-            ! Transform matrix is stored in S_real after elsi_to_standard_evp
-            call pdgemm('N','N',n_g_size,n_states,n_nonsingular,1.0_dp,ovlp_real,1,&
-                        1,sc_desc,buffer_real,1,1,sc_desc,0.0_dp,evec_real,1,1,sc_desc)
-         else ! Nonsingular, use Cholesky
-            ! (U^-1) is stored in S_real after elsi_to_standard_evp
-            ! C_real = S_real * C_real = S_real * buffer_real
-            call pdtran(n_g_size,n_g_size,1.0_dp,ovlp_real,1,1,sc_desc,0.0_dp,ham_real,1,1,sc_desc)
-
-            success = elpa_mult_at_b_real_double('L','N',n_g_size,n_states,ham_real,&
-                         n_l_rows,n_l_cols,buffer_real,n_l_rows,n_l_cols,n_b_rows,&
-                         mpi_comm_row,mpi_comm_col,evec_real,n_l_rows,n_l_cols)
-         endif
-
-   end select
-
-   if(allocated(buffer_real))    deallocate(buffer_real)
-   if(allocated(buffer_complex)) deallocate(buffer_complex)
-
-   call elsi_stop_back_transform_ev_time()
-
-end subroutine
-
-!>
-!! This routine interfaces to ELPA.
-!!
-subroutine elsi_solve_evp_elpa()
-
-   implicit none
-   include "mpif.h"
-
-   logical :: success
-   logical :: two_step_solver
-
-   character*40, parameter :: caller = "elsi_solve_evp_elpa"
-
-   elpa_print_times = .false.
-
-   ! Choose 1-stage or 2-stage solver
-   if(elpa_one_always) then
-      two_step_solver = .false.
-   elseif(elpa_two_always) then
-      two_step_solver = .true.
-   elseif(n_g_size < 256) then
-      two_step_solver = .false.
-   else
-      two_step_solver = .true.
-   endif
-
-   ! Transform to standard form
-   if(.not.overlap_is_unit) then
-      call elsi_to_standard_evp()
-   endif
-
-   call elsi_start_standard_evp_time()
-
-   ! Solve evp, return eigenvalues and eigenvectors
-   if(two_step_solver) then ! 2-stage solver
-      call elsi_statement_print("  Starting ELPA 2-stage eigensolver")
-      select case (mode)
-         case (COMPLEX_VALUES)
-            success = elpa_solve_evp_complex_2stage_double(n_nonsingular,n_states,&
-                         ham_complex,n_l_rows,eval,evec_complex,n_l_rows,n_b_rows,&
-                         n_l_cols,mpi_comm_row,mpi_comm_col,mpi_comm_global)
-         case (REAL_VALUES)
-            success = elpa_solve_evp_real_2stage_double(n_nonsingular,n_states,&
-                         ham_real,n_l_rows,eval,evec_real,n_l_rows,n_b_rows,&
-                         n_l_cols,mpi_comm_row,mpi_comm_col,mpi_comm_global)
-      end select
-   else ! 1-stage solver
-      call elsi_statement_print("  Starting ELPA 1-stage eigensolver")
-      select case (mode)
-         case (COMPLEX_VALUES)
-            success = elpa_solve_evp_complex_1stage_double(n_nonsingular,n_states,&
-                         ham_complex,n_l_rows,eval,evec_complex,n_l_rows,n_b_rows,&
-                         n_l_cols,mpi_comm_row,mpi_comm_col,mpi_comm_global)
-         case (REAL_VALUES)
-            success = elpa_solve_evp_real_1stage_double(n_nonsingular,n_states,&
-                         ham_real,n_l_rows,eval,evec_real,n_l_rows,n_b_rows,&
-                         n_l_cols,mpi_comm_row,mpi_comm_col,mpi_comm_global)
-      end select
-   endif
-
-   call elsi_stop_standard_evp_time()
-
-   if(.not.success) then
-      call elsi_stop(" ELPA failed when solving eigenvalue problem."//&
-                     " Exiting...",caller)
-   endif
-
-   ! Back-transform eigenvectors
-   if(.not.overlap_is_unit) then
-      call elsi_to_original_ev()
-   endif
-
-   call MPI_Barrier(mpi_comm_global,mpierr)
-
-end subroutine
-
-!> 
-!! This routine transforms a generalized eigenvalue problem (Ac = Bcv)
-!! to standard form (A'c' = c'v)
-!!
-!! Starting from Hv = eSv, we first perform a Cholesky decomposition of S
-!! S = (U^T)U, resulting in Hv = e(U^T)Uv
-!!
-!! Using 1=U^-1U we define a new standard eigenvalue problem by
-!! H(U^-1)(Uv) = e(U^T)(Uv) => ((U^-1)^T)H(U^-1)(Uv) = e(Uv)
-!!
-!! On exit, (U^-1) is stored in S, to be used for back-transformation
-!!
-subroutine elsi_to_standard_evp_sp()
-
-   implicit none
-   include 'mpif.h'
-
-   real(kind=dp), allocatable :: buffer_real(:,:)
-   complex(kind=dp), allocatable :: buffer_complex(:,:)
-   logical :: success
-   integer :: nblk=128
-   integer :: n,nwork
-
-   character*40, parameter :: caller = "elsi_to_standard_evp_sp"
-
-   select case (mode)
-      case (COMPLEX_VALUES)
-         if(n_elsi_calls == 1) then
-            if(.not.no_singularity_check) then
-               call elsi_check_singularity_sp()
-            endif
-         endif ! n_elsi_calls == 1
-
-         if(n_nonsingular == n_g_size) then ! Not singular
-            call elsi_start_cholesky_time()
-
-            overlap_is_singular = .false.
-
-            ! Compute S = (U^T)U, U -> S
-            success = elpa_cholesky_complex_double(n_g_size,ovlp_complex,n_l_rows,&
-                         n_b_rows,n_l_cols,mpi_comm_self,mpi_comm_self,.false.)
-            if(.not.success) then
-               call elsi_stop(" Cholesky decomposition failed.",caller)
-            endif
-
-            ! compute U^-1 -> S
-            success = elpa_invert_trm_complex_double(n_g_size,ovlp_complex,n_l_rows,&
-                         n_b_rows,n_l_cols,mpi_comm_self,mpi_comm_self,.false.)
-            if(.not.success) then
-               call elsi_stop(" Matrix inversion failed.",caller)
-            endif
-
-            call elsi_stop_cholesky_time()
-         endif
-
-         call elsi_start_transform_evp_time()
-
-         call elsi_allocate(buffer_complex,n_l_rows,n_l_cols,"temp",caller)
-
-         if(overlap_is_singular) then ! Use scaled eigenvectors
-            ! buffer_complex = H_complex * S_complex
-            call zgemm('N','N',n_g_size,n_nonsingular,n_g_size,(1.0_dp,0.0_dp),&
-                       ham_complex(1,1),n_g_size,ovlp_complex(1,1),n_g_size,&
-                       (0.0_dp,0.0_dp),buffer_complex(1,1),n_g_size)
-
-            ! H_complex = (S_complex)^* * buffer_complex
-            call zgemm('C','N',n_nonsingular,n_nonsingular,n_g_size,(1.0_dp,0.0_dp),&
-                       ovlp_complex(1,1),n_g_size,buffer_complex(1,1),n_g_size,&
-                       (0.0_dp,0.0_dp),ham_complex(1,1),n_g_size)
-
-         else ! Use cholesky
-            ! buffer_complex = H_complex * S_complex
-            call zgemm('N','N',n_g_size,n_g_size,n_g_size,(1.0_dp,0.0_dp),&
-                       ham_complex(1,1),n_g_size,ovlp_complex(1,1),n_g_size,&
-                       (0.0_dp,0.0_dp),buffer_complex(1,1),n_g_size)
-
-            ! H_complex = (buffer_complex)^* * S_complex
-            call zgemm('C','N',n_g_size,n_g_size,n_g_size,(1.0_dp,0.0_dp),&
-                       buffer_complex(1,1),n_g_size,ovlp_complex(1,1),&
-                       n_g_size,(0.0_dp,0.0_dp),ham_complex(1,1),n_g_size)
-         endif
-
-         call elsi_stop_transform_evp_time()
-
-      case (REAL_VALUES)
-         if(n_elsi_calls == 1) then
-            if(.not.no_singularity_check) then
-               call elsi_check_singularity_sp()
-            endif
-         endif ! n_elsi_calls == 1
-
-         if(n_nonsingular == n_g_size) then ! Not singular
-            call elsi_start_cholesky_time()
-
-            overlap_is_singular = .false.
-
-            ! Compute S = (U^T)U, U -> S
-            success = elpa_cholesky_real_double(n_g_size,ovlp_real,n_l_rows,&
-                         n_b_rows,n_l_cols,mpi_comm_self,mpi_comm_self,.false.)
-            if(.not.success) then
-               call elsi_stop(" Cholesky decomposition failed.",caller)
-            endif
-
-            ! compute U^-1 -> S
-            success = elpa_invert_trm_real_double(n_g_size,ovlp_real,n_l_rows,&
-                         n_b_rows,n_l_cols,mpi_comm_self,mpi_comm_self,.false.)
-            if(.not.success) then
-               call elsi_stop(" Matrix inversion failed.",caller)
-            endif
-
-            call elsi_stop_cholesky_time()
-         endif
-
-         call elsi_start_transform_evp_time()
-
-         call elsi_allocate(buffer_real,n_l_rows,n_l_cols,"temp",caller)
-
-         if(overlap_is_singular) then ! Use scaled eigenvectors
-            ! buffer_real = H_real * S_real
-            call dgemm('N','N',n_g_size,n_nonsingular,n_g_size,1.0_dp,ham_real(1,1),&
-                       n_g_size,ovlp_real(1,1),n_g_size,0.0_dp,buffer_real(1,1),n_g_size)
-
-            ! H_real = (S_real)^T * buffer_real
-            call dgemm('T','N',n_nonsingular,n_nonsingular,n_g_size,1.0_dp,ovlp_real(1,1),&
-                       n_g_size,buffer_real(1,1),n_g_size,0.0_dp,ham_real(1,1),n_g_size)
-
-         else ! Use Cholesky
-           ! buffer_real = H_real * S_real
-           do n=1,n_g_size,nblk
-              nwork = nblk
-              if(n+nwork-1 > n_g_size) nwork=n_g_size-n+1
-              call dgemm('N','N',n+nwork-1,nwork,n+nwork-1,1.0_dp,ham_real(1,1),&
-                         n_g_size,ovlp_real(1,n),n_g_size,0.0_dp,buffer_real(1,n),n_g_size) 
-           enddo
-
-           ! H_real = (buffer_real)*T * S_real
-           do n=1,n_g_size,nblk
-              nwork=nblk
-              if(n+nwork-1>n_g_size) nwork=n_g_size-n+1
-              call dgemm('T','N',nwork,n_g_size-n+1,n+nwork-1,1.0_dp,ovlp_real(1,n),n_g_size,&
-                         buffer_real(1,n),n_g_size,0.0_dp,ham_real(n,n),n_g_size)
-           enddo
-        endif
-
-        call elsi_stop_transform_evp_time()
-
-   end select
-
-   if(allocated(buffer_real))    deallocate(buffer_real)
-   if(allocated(buffer_complex)) deallocate(buffer_complex)
-
-end subroutine
-
-subroutine elsi_to_original_ev_sp()
-
-   implicit none
-
-   real(kind=dp), allocatable :: buffer_real(:,:)
-   complex(kind=dp), allocatable :: buffer_complex(:,:)
-
-   character*40, parameter :: caller = "elsi_to_original_ev_sp"
-
-   call elsi_start_back_transform_ev_time()
-
-   select case (mode)
-      case (COMPLEX_VALUES)
-         call elsi_allocate(buffer_complex,n_l_rows,n_l_cols,"temp",caller)
-         buffer_complex = evec_complex
-
-         if(overlap_is_singular) then
-            ! Transform matrix is stored in S_complex after elsi_to_standard_evp
-            call zgemm('N','N',n_g_size,n_states,n_nonsingular,(1.0_dp,0.0_dp),&
-                       ovlp_complex(1,1),n_g_size,buffer_complex(1,1),n_g_size,&
-                       (0.0_dp,0.0_dp),evec_complex(1,1),n_g_size)
-         else ! Nonsingular, use Cholesky
-            ! (U^-1) is stored in S_complex after elsi_to_standard_evp
-            ! C_complex = S_complex * C_complex = S_complex * buffer_complex
-            call zgemm('N','N',n_g_size,n_states,n_g_size,(1.0_dp,0.0_dp),ovlp_complex(1,1),&
-                       n_g_size,buffer_complex(1,1),n_g_size,(0.0_dp,0.0_dp),&
-                       evec_complex(1,1),n_g_size)
-         endif
-
-      case (REAL_VALUES)
-         call elsi_allocate(buffer_real,n_l_rows,n_l_cols,"temp",caller)
-         buffer_real = evec_real
-
-         if(overlap_is_singular) then
-            ! Transform matrix is stored in S_real after elsi_to_standard_evp
-            call dgemm('N','N',n_g_size,n_states,n_nonsingular,1.0_dp,ovlp_real(1,1),&
-                       n_g_size,buffer_real(1,1),n_g_size,0.0_dp,evec_real(1,1),n_g_size)
-         else ! Nonsingular, use Cholesky
-            ! (U^-1) is stored in S_real after elsi_to_standard_evp
-            ! C_real = S_real * C_real = S_real * buffer_real
-            call dgemm('N','N',n_g_size,n_states,n_g_size,1.0_dp,ovlp_real(1,1),&
-                       n_g_size,buffer_real(1,1),n_g_size,0.0_dp,evec_real(1,1),n_g_size)
-         endif
-
-   end select
-
-   if(allocated(buffer_real))    deallocate(buffer_real)
-   if(allocated(buffer_complex)) deallocate(buffer_complex)
-
-   call elsi_stop_back_transform_ev_time()
-
-end subroutine
-
-!>
-!! This routine interfaces to ELPA.
-!!
-subroutine elsi_solve_evp_elpa_sp()
-
-   implicit none
-   include "mpif.h"
-
-   real(kind=dp), allocatable :: d(:),e(:)
-   real(kind=dp), allocatable :: tau_real(:),buffer_real(:,:)
-   complex(kind=dp), allocatable :: tau_complex(:),buffer_complex(:,:)
-   logical :: success
-   integer :: info
-
-   character*40, parameter :: caller = "elsi_solve_evp_elpa_sp"
-
-   call elsi_allocate(d,n_g_size,"d",caller)
-   call elsi_allocate(e,n_g_size,"e",caller)
-
-   ! Transform to standard form
-   if(.not.overlap_is_unit) then
-      call elsi_to_standard_evp_sp()
-   endif
-
-   ! Solve evp, return eigenvalues and eigenvectors
-   call elsi_statement_print("  Starting ELPA eigensolver")
-
-   call elsi_start_standard_evp_time()
-
-   select case (mode)
-      case (COMPLEX_VALUES)
-         call elsi_allocate(tau_complex,n_g_size,"tau_complex",caller)
-         call elsi_allocate(buffer_real,n_g_size,n_g_size,"buffer_real",caller)
-         call elsi_allocate(buffer_complex,n_g_size,n_g_size,"buffer_complex",caller)
-
-         call zhetrd('U',n_g_size,ham_complex,n_g_size,d,e,tau_complex,&
-                     buffer_complex,size(buffer_complex),info)
- 
-         success = elpa_solve_tridi_double(n_g_size,n_states,d,e,buffer_real,&
-                                           n_g_size,64,n_g_size,mpi_comm_self,&
-                                           mpi_comm_self,.false.)
-
-         eval(1:n_states) = d(1:n_states)
-         evec_complex(1:n_g_size,1:n_states) = buffer_real(1:n_g_size,1:n_states)
-
-         call zunmtr('L','U','N',n_g_size,n_states,ham_complex,n_g_size,tau_complex,&
-                     evec_complex,n_g_size,buffer_complex,size(buffer_complex),info)
-
-         deallocate(tau_complex)
-         deallocate(buffer_real)
-         deallocate(buffer_complex)
-
-      case (REAL_VALUES)
-         call elsi_allocate(tau_real,n_g_size,"tau_real",caller)
-         call elsi_allocate(buffer_real,n_g_size,n_g_size,"buffer_real",caller)
-
-         call dsytrd('U',n_g_size,ham_real,n_g_size,d,e,tau_real,buffer_real,&
-                     size(buffer_real),info)
-
-         success = elpa_solve_tridi_double(n_g_size,n_states,d,e,buffer_real,&
-                                           n_g_size,64,n_g_size,mpi_comm_self,&
-                                           mpi_comm_self,.false.)
- 
-         eval(1:n_states) = d(1:n_states)
-         evec_real(1:n_g_size,1:n_states) = buffer_real(1:n_g_size,1:n_states)
- 
-         call dormtr('L','U','N',n_g_size,n_states,ham_real,n_g_size,tau_real,&
-                     evec_real,n_g_size,buffer_real,size(buffer_real),info)
-
-         deallocate(tau_real)
-         deallocate(buffer_real)
-
-   end select
-
-   call elsi_stop_standard_evp_time()
-
-   deallocate(d)
-   deallocate(e)
-
-   if(.not.success) then
-      call elsi_stop(" ELPA failed when solving eigenvalue problem."//&
-                     " Exiting...",caller)
-   endif
-
-   ! Back-transform eigenvectors
-   if(.not.overlap_is_unit) then
-      call elsi_to_original_ev_sp()
-   endif
-
-end subroutine
-
-!> 
-!! This routine checks the singularity of overlap matrix by computing all
-!! its eigenvalues.
-!!
-!! On exit, S is not modified if not singular, while overwritten by scaled
-!! eigenvectors if singular, which is used to transform the generalized
-!! eigenvalue problem to standard form without using Cholesky.
-!!
-subroutine elsi_check_singularity_sp()
-
-   implicit none
-   include 'mpif.h'   
-
-   real(kind=dp) :: ev_sqrt
-   real(kind=dp), allocatable :: ev_overlap(:)
-   real(kind=dp), allocatable :: buffer_real(:,:)
-   complex(kind=dp), allocatable :: buffer_complex(:,:)
-   integer :: i,i_col
-   logical :: success
-
-   character*200 :: info_str
-   character*40, parameter :: caller = "elsi_check_singularity_sp"
-
-   call elsi_start_singularity_check_time()
-
-   select case (mode)
-      case (COMPLEX_VALUES)
-         call elsi_allocate(buffer_complex,n_l_rows,n_l_cols,"temp",caller)
-
-         ! Use buffer_complex to store overlap matrix, otherwise it will
-         ! be destroyed by eigenvalue calculation
-         ! The nonsingular eigenvalues must be the first ones, so find
-         ! eigenvalues of negative overlap matrix
-         buffer_complex = -ovlp_complex
-
-         call elsi_allocate(ev_overlap,n_g_size,"ev_overlap",caller)
-
-         ! Use customized ELPA 2-stage solver to check overlap singularity
-         ! Eigenvectors computed only for singular overlap matrix
-         success = elpa_check_singularity_complex_double(n_g_size,n_g_size,&
-                      buffer_complex,n_l_rows,ev_overlap,evec_complex,&
-                      n_l_rows,n_b_rows,n_l_cols,mpi_comm_self,mpi_comm_self,&
-                      mpi_comm_self,singularity_tolerance,n_nonsingular)
-         if(.not.success) then
-            call elsi_stop(" ELPA failed when solving eigenvalue problem."//&
-                           " Exiting...",caller)
-         endif
-
-         ! Stop if n_states is larger that n_nonsingular
-         if(n_nonsingular < n_states) then ! Too singular to continue
-            call elsi_stop(" Overlap matrix is singular. The number of"//&
-                           " basis functions after removing singularity"//&
-                           " is smaller than the number of states. Try to"//&
-                           " a) decrease the size of basis set, or b)"//&
-                           " decrease the number of states, or c) increase"//&
-                           " the tolerance of basis singularity."//&
-                           " Exiting...",caller)
-         elseif(n_nonsingular < n_g_size) then ! Singular
-            overlap_is_singular = .true.
-
-            if(stop_singularity) then
-               call elsi_stop(" Overlap matrix is singular. This may mean"//&
-                              " that a very large basis set is in use."//&
-                              " Running with a near-singular basis set"//&
-                              " may lead to completely wrong numerical"//&
-                              " resutls. The calculation stops here,"//&
-                              " because 'force_stop_singularity' is"//&
-                              " set to .true. in elsi_customize."//&
-                              " Exiting...",caller)
-            endif
-
-            call elsi_statement_print("  Overlap matrix is singular. This"//&
-                                      " may mean that a very large basis"//&
-                                      " set is in use. The calculation"//&
-                                      " will continue. However, please"//&
-                                      " note that running with a near-"//&
-                                      "singular basis set may lead to"//&
-                                      " completely wrong numerical results.")
-
-            write(info_str,"(A,I13)") "  | Number of basis functions reduced to: ",&
-               n_nonsingular
-            call elsi_statement_print(info_str)
-
-            call elsi_statement_print("  Using scaled eigenvectors of"//&
-                                      " overlap matrix for transformation")
-
-            ! Overlap matrix is overwritten with scaled eigenvectors
-            do i = 1,n_nonsingular
-               ev_sqrt = sqrt(ev_overlap(i))
-               ovlp_complex(:,i) = evec_complex(:,i)/ev_sqrt
-            enddo
-
-         else ! Nonsingular
-            overlap_is_singular = .false.
-            call elsi_statement_print("  Overlap matrix is nonsingular")
-         endif ! Singular overlap?
-
-      case (REAL_VALUES)
-         call elsi_allocate(buffer_real,n_l_rows,n_l_cols,"temp",caller)
-
-         ! Use buffer_real to store overlap matrix, otherwise it will be
-         ! destroyed by eigenvalue calculation
-         ! The nonsingular eigenvalues must be the first ones, so find
-         ! eigenvalues of negative overlap matrix
-         buffer_real = -ovlp_real
-
-         call elsi_allocate(ev_overlap,n_g_size,"ev_overlap",caller)
-
-         ! Use customized ELPA 2-stage solver to check overlap singularity
-         ! Eigenvectors computed only for singular overlap matrix
-         success = elpa_check_singularity_real_double(n_g_size,n_g_size,&
-                      buffer_real,n_l_rows,ev_overlap,evec_real,n_l_rows,&
-                      n_b_rows,n_l_cols,mpi_comm_self,mpi_comm_self,&
-                      mpi_comm_self,singularity_tolerance,n_nonsingular)
-         if(.not.success) then
-            call elsi_stop(" ELPA failed when solving eigenvalue problem."//&
-                           " Exiting...",caller)
-         endif
-
-         ! Stop if n_states is larger that n_nonsingular
-         if(n_nonsingular < n_states) then ! Too singular to continue
-            call elsi_stop(" Overlap matrix is singular. The number of"//&
-                           " basis functions after removing singularity"//&
-                           " is smaller than the number of states. Try to"//&
-                           " a) decrease the size of basis set, or b)"//&
-                           " decrease the number of states, or c) increase"//&
-                           " the tolerance of basis singularity."//&
-                           " Exiting...",caller)
-         elseif(n_nonsingular < n_g_size) then ! Singular
-            overlap_is_singular = .true.
-
-            if(stop_singularity) then
-               call elsi_stop(" Overlap matrix is singular. This may mean"//&
-                              " that a very large basis set is in use."//&
-                              " Running with a near-singular basis set"//&
-                              " may lead to completely wrong numerical"//&
-                              " resutls. The calculation stops here,"//&
-                              " because 'force_stop_singularity' is"//&
-                              " set to .true. in elsi_customize."//&
-                              " Exiting...",caller)
-            endif
-
-            call elsi_statement_print("  Overlap matrix is singular. This"//&
-                                      " may mean that a very large basis"//&
-                                      " set is in use. The calculation"//&
-                                      " will continue. However, please"//&
-                                      " note that running with a near-"//&
-                                      "singular basis set may lead to"//&
-                                      " completely wrong numerical results.")
-
-            write(info_str,"(A,I13)") "  | Number of basis functions reduced to: ",&
-               n_nonsingular
-            call elsi_statement_print(info_str)
-
-            call elsi_statement_print("  Using scaled eigenvectors of"//&
-                                      " overlap matrix for transformation")
-
-            ! Overlap matrix is overwritten with scaled eigenvectors
-            do i = 1,n_nonsingular
-               ev_sqrt = sqrt(ev_overlap(i))
-               ovlp_real(:,i) = evec_real(:,i)/ev_sqrt
-            enddo
-
-         else ! Nonsingular
-            overlap_is_singular = .false.
-            call elsi_statement_print("  Overlap matrix is nonsingular")
-         endif ! Singular overlap?
-
-   end select ! select mode
-
-   if(allocated(ev_overlap))     deallocate(ev_overlap)
-   if(allocated(buffer_real))    deallocate(buffer_real)
-   if(allocated(buffer_complex)) deallocate(buffer_complex)
-
-   call elsi_stop_singularity_check_time()
-
-end subroutine
-
-end module 
+! Copyright (c) 2015-2017, the ELSI team. All rights reserved.
+!
+! Redistribution and use in source and binary forms, with or without
+! modification, are permitted provided that the following conditions are met:
+!
+!  * Redistributions of source code must retain the above copyright notice,
+!    this list of conditions and the following disclaimer.
+!
+!  * Redistributions in binary form must reproduce the above copyright notice,
+!    this list of conditions and the following disclaimer in the documentation
+!    and/or other materials provided with the distribution.
+!
+!  * Neither the name of the "ELectronic Structure Infrastructure" project nor
+!    the names of its contributors may be used to endorse or promote products
+!    derived from this software without specific prior written permission.
+!
+! THIS SOFTWARE IS PROVIDED BY THE COPYRIGHT HOLDERS AND CONTRIBUTORS "AS IS"
+! AND ANY EXPRESS OR IMPLIED WARRANTIES, INCLUDING, BUT NOT LIMITED TO, THE
+! IMPLIED WARRANTIES OF MERCHANTABILITY AND FITNESS FOR A PARTICULAR PURPOSE
+! ARE DISCLAIMED. IN NO EVENT SHALL COPYRIGHT HOLDER BE LIABLE FOR ANY DIRECT,
+! INDIRECT, INCIDENTAL, SPECIAL, EXEMPLARY, OR CONSEQUENTIAL DAMAGES (INCLUDING,
+! BUT NOT LIMITED TO, PROCUREMENT OF SUBSTITUTE GOODS OR SERVICES; LOSS OF USE,
+! DATA, OR PROFITS; OR BUSINESS INTERRUPTION) HOWEVER CAUSED AND ON ANY THEORY
+! OF LIABILITY, WHETHER IN CONTRACT, STRICT LIABILITY, OR TORT (INCLUDING
+! NEGLIGENCE OR OTHERWISE) ARISING IN ANY WAY OUT OF THE USE OF THIS SOFTWARE,
+! EVEN IF ADVISED OF THE POSSIBILITY OF SUCH DAMAGE.
+
+!>
+!! This module provides interfaces to ELPA.
+!!
+
+module ELSI_ELPA
+
+   use iso_c_binding
+   use ELSI_PRECISION, only : dp
+   use ELSI_CONSTANTS, only : REAL_VALUES, COMPLEX_VALUES
+   use ELSI_DIMENSIONS
+   use ELSI_TIMERS
+   use ELSI_UTILS
+   use ELSI_MU
+   use ELPA1
+   use ELPA2
+
+   implicit none
+   private
+
+   public :: elsi_get_elpa_comms
+   public :: elsi_compute_occ_elpa
+   public :: elsi_compute_dm_elpa
+   public :: elsi_solve_evp_elpa
+   public :: elsi_solve_evp_elpa_sp
+
+contains
+
+!========================
+! ELSI routines for ELPA
+!========================
+
+!>
+!! This routine gets the row and column communicators for ELPA.
+!!
+subroutine elsi_get_elpa_comms(mpi_comm_row_out,mpi_comm_col_out)
+
+   implicit none
+
+   integer, intent(out) :: mpi_comm_row_out !< Row MPI communicator
+   integer, intent(out) :: mpi_comm_col_out !< Column MPI communicator
+
+   integer :: success
+
+   success = elpa_get_communicators(mpi_comm_global,my_p_row,my_p_col,&
+                                    mpi_comm_row_out,mpi_comm_col_out)
+
+end subroutine
+
+!>
+!! This routine computes the chemical potential and occupation numbers
+!! from eigenvalues.
+!!
+subroutine elsi_compute_occ_elpa()
+
+   implicit none
+
+   real(kind=dp) :: mu           !< Chemical potential
+   real(kind=dp) :: k_weights(1) !< Weights of k-points
+
+   real(kind=dp), allocatable :: eval_aux(:,:,:)
+   real(kind=dp), allocatable :: occ_aux(:,:,:)
+
+   !< Currently this subroutine only supports 1 spin channel and 1 k-point
+   integer, parameter :: n_spin   = 1
+   integer, parameter :: n_kpoint = 1
+
+   character*40, parameter :: caller = "elsi_compute_occ_elpa"
+
+   k_weights(1) = 1.0_dp
+
+   if(.not.allocated(occ_elpa)) then
+       call elsi_allocate(occ_elpa,n_states,"occ_elpa",caller)
+   endif
+
+   call elsi_allocate(eval_aux,n_states,1,1,"eval_aux",caller)
+   call elsi_allocate(occ_aux,n_states,1,1,"occ_aux",caller)
+
+   eval_aux(1:n_states,1,1) = eval(1:n_states)
+   occ_aux = 0.0_dp
+
+   call elsi_compute_mu_and_occ(n_electrons,n_states,n_spin,n_kpoint,&
+                                k_weights,eval_aux,occ_aux,mu)
+
+   occ_elpa(:) = occ_aux(:,1,1)
+
+   deallocate(eval_aux)
+   deallocate(occ_aux)
+
+end subroutine
+
+!>
+!! This routine constructs the density matrix using eigenvectors from ELPA.
+!!
+subroutine elsi_compute_dm_elpa()
+
+   implicit none
+
+   real(kind=dp), allocatable     :: tmp_real(:,:)    !< Real eigenvectors, temporary
+   complex(kind=dp), allocatable :: tmp_complex(:,:) !< Complex eigenvectors, temporary
+   real(kind=dp), allocatable :: factor(:) !< Factor to construct density matrix
+   integer :: i,i_col,i_row
+
+   character*40, parameter :: caller = "elsi_compute_dm"
+
+   call elsi_start_density_matrix_time()
+
+   select case (mode)
+      case (REAL_VALUES)
+         ! Get eigenvectors into tmp_real
+         call elsi_allocate(tmp_real,n_l_rows,n_l_cols,"tmp_real",caller)
+         tmp_real = evec_real
+
+         ! Compute the factors used to construct density matrix
+         call elsi_allocate(factor,n_states,"factor",caller)
+         factor = 0.0_dp
+
+         do i = 1,n_states
+            if(occ_elpa(i) > 0.0_dp) then
+               factor(i) = sqrt(occ_elpa(i))
+            endif
+         enddo
+
+         do i = 1,n_states
+            if(factor(i) > 0.0_dp) then
+               if(local_col(i) > 0) then
+                  tmp_real(:,local_col(i)) = tmp_real(:,local_col(i))*factor(i)
+               endif
+            elseif(local_col(i) .ne. 0) then
+               tmp_real(:,local_col(i)) = 0.0_dp
+            endif
+         enddo
+
+         ! Compute density matrix
+         den_mat = 0.0_dp
+
+         ! D_elpa = tmp_real*tmp_real^T
+         call pdsyrk('U','N',n_g_size,n_states,1.0_dp,tmp_real,1,1,sc_desc,&
+                     0.0_dp,den_mat,1,1,sc_desc)
+
+      case (COMPLEX_VALUES)
+         ! Get eigenvectors into tmp_complex
+         call elsi_allocate(tmp_complex,n_l_rows,n_l_cols,"tmp_complex",caller)
+         tmp_complex = evec_complex
+
+         ! Compute the factors used to construct density matrix
+         call elsi_allocate(factor,n_states,"factor",caller)
+         factor = 0.0_dp
+
+         do i = 1,n_states
+            if(occ_elpa(i) > 0.0_dp) then
+               factor(i) = sqrt(occ_elpa(i))
+            endif
+         enddo
+
+         do i = 1,n_states
+            if(factor(i) > 0.0_dp) then
+               if(local_col(i) > 0) then
+                  tmp_complex(:,local_col(i)) = tmp_complex(:,local_col(i))*factor(i)
+               endif
+            elseif(local_col(i) .ne. 0) then
+               tmp_complex(:,local_col(i)) = (0.0_dp,0.0_dp)
+            endif
+         enddo
+
+         ! Compute density matrix
+         den_mat = 0.0_dp
+         call elsi_allocate(tmp_real,n_l_rows,n_l_cols,"tmp_real",caller)
+
+         call pdsyrk('U','N',n_g_size,n_states,1.0_dp,real(tmp_complex),1,1,sc_desc,&
+                     0.0_dp,den_mat,1,1,sc_desc)
+         call pdsyrk('U','N',n_g_size,n_states,1.0_dp,aimag(tmp_complex),1,1,sc_desc,&
+                     0.0_dp,tmp_real,1,1,sc_desc)
+
+         den_mat = den_mat+tmp_real
+   end select
+
+   deallocate(factor)
+   if(allocated(tmp_real))    deallocate(tmp_real)
+   if(allocated(tmp_complex)) deallocate(tmp_complex)
+
+   ! Set upper triangle matrix den_mat to full form
+   call elsi_allocate(tmp_real,n_l_rows,n_l_cols,"tmp_real",caller)
+
+   call pdtran(n_g_size,n_g_size,1.0_dp,den_mat,1,1,sc_desc,0.0_dp,tmp_real,1,1,sc_desc)
+
+   do i_col = 1,n_g_size-1
+      if(local_col(i_col) == 0) cycle
+      do i_row = i_col+1,n_g_size
+         if(local_row(i_row) > 0) then
+            den_mat(local_row(i_row),local_col(i_col)) = &
+               tmp_real(local_row(i_row),local_col(i_col))
+         endif
+      enddo
+   enddo
+
+   deallocate(tmp_real)
+
+   call elsi_stop_density_matrix_time()
+
+end subroutine
+
+!> 
+!! This routine transforms a generalized eigenvalue problem (Ac = Bcv)
+!! to standard form (A'c' = c'v)
+!!
+!! Starting from Hv = eSv, we first perform a Cholesky decomposition of S
+!! S = (U^T)U, resulting in Hv = e(U^T)Uv
+!!
+!! Using 1=U^-1U we define a new standard eigenvalue problem by
+!! H(U^-1)(Uv) = e(U^T)(Uv) => ((U^-1)^T)H(U^-1)(Uv) = e(Uv)
+!!
+!! On exit, (U^-1) is stored in S, to be used for back-transformation
+!!
+subroutine elsi_to_standard_evp()
+
+   implicit none
+
+   integer :: i_row,i_col
+   real(kind=dp), allocatable :: buffer_real(:,:)
+   complex(kind=dp), allocatable :: buffer_complex(:,:)
+   logical :: success
+
+   character*40, parameter :: caller = "elsi_to_standard_evp"
+
+   select case (mode)
+      case (COMPLEX_VALUES)
+         if(n_elsi_calls == 1) then
+            if(.not.no_singularity_check) then
+               call elsi_check_singularity()
+            endif
+
+            if(n_nonsingular == n_g_size) then ! Not singular
+               call elsi_start_cholesky_time()
+
+               overlap_is_singular = .false.
+
+               ! Compute S = (U^T)U, U -> S
+               success = elpa_cholesky_complex_double(n_g_size,ovlp_complex,n_l_rows,&
+                            n_b_rows,n_l_cols,mpi_comm_row,mpi_comm_col,.false.)
+               if(.not.success) then
+                  call elsi_stop(" Cholesky decomposition failed.",caller)
+               endif
+
+               ! compute U^-1 -> S
+               success = elpa_invert_trm_complex_double(n_g_size,ovlp_complex,n_l_rows,&
+                            n_b_rows,n_l_cols,mpi_comm_row,mpi_comm_col,.false.)
+               if(.not.success) then
+                  call elsi_stop(" Matrix inversion failed.",caller)
+               endif
+
+               call elsi_stop_cholesky_time()
+            endif
+         endif ! n_elsi_calls == 1
+
+         call elsi_start_transform_evp_time()
+
+         call elsi_allocate(buffer_complex,n_l_rows,n_l_cols,"temp",caller)
+
+         if(overlap_is_singular) then ! Use scaled eigenvectors
+            ! buffer_complex = H_complex * S_complex
+            call pzgemm('N','N',n_g_size,n_nonsingular,n_g_size,(1.0_dp,0.0_dp),&
+                        ham_complex,1,1,sc_desc,ovlp_complex,1,1,sc_desc,&
+                        (0.0_dp,0.0_dp),buffer_complex,1,1,sc_desc)
+
+            ! H_complex = (S_complex)^* * buffer_complex
+            call pzgemm('C','N',n_nonsingular,n_nonsingular,n_g_size,(1.0_dp,0.0_dp),&
+                        ovlp_complex,1,1,sc_desc,buffer_complex,1,1,sc_desc,&
+                        (0.0_dp,0.0_dp),ham_complex,1,1,sc_desc)
+
+         else ! Use cholesky
+            success = elpa_mult_ah_b_complex_double('U','L',n_g_size,n_g_size,&
+                         ovlp_complex,n_l_rows,n_l_cols,ham_complex,n_l_rows,&
+                         n_l_cols,n_b_rows,mpi_comm_row,mpi_comm_col,&
+                         buffer_complex,n_l_rows,n_l_cols)
+
+            call pztranc(n_g_size,n_g_size,(1.0_dp,0.0_dp),buffer_complex,1,1,sc_desc,&
+                         (0.0_dp,0.0_dp),ham_complex,1,1,sc_desc)
+
+            buffer_complex = ham_complex
+
+            success = elpa_mult_ah_b_complex_double('U','U',n_g_size,n_g_size,&
+                         ovlp_complex,n_l_rows,n_l_cols,buffer_complex,n_l_rows,&
+                         n_l_cols,n_b_rows,mpi_comm_row,mpi_comm_col,ham_complex,&
+                         n_l_rows,n_l_cols)
+
+            call pztranc(n_g_size,n_g_size,(1.0_dp,0.0_dp),ham_complex,1,1,sc_desc,&
+                         (0.0_dp,0.0_dp),buffer_complex,1,1,sc_desc)
+
+            ! Set the lower part from the upper
+            do i_col = 1,n_g_size-1
+               if(local_col(i_col) == 0) cycle
+               do i_row = i_col+1,n_g_size
+                  if(local_row(i_row) > 0) then
+                     ham_complex(local_row(i_row),local_col(i_col)) = &
+                        buffer_complex(local_row(i_row),local_col(i_col))
+                  endif
+               enddo
+            enddo
+
+            do i_col=1,n_g_size
+               if(local_col(i_col) == 0 .or. local_row(i_col) == 0) cycle
+               ham_complex(local_row(i_col),local_col(i_col)) = &
+                  dble(ham_complex(local_row(i_col),local_col(i_col)))
+            enddo
+         endif
+
+         call elsi_stop_transform_evp_time()
+
+      case (REAL_VALUES)
+         if(n_elsi_calls == 1) then
+            if(.not.no_singularity_check) then
+               call elsi_check_singularity()
+            endif
+
+            if(n_nonsingular == n_g_size) then ! Not singular
+               call elsi_start_cholesky_time()
+
+               overlap_is_singular = .false.
+
+               ! Compute S = (U^T)U, U -> S
+               success = elpa_cholesky_real_double(n_g_size,ovlp_real,n_l_rows,&
+                            n_b_rows,n_l_cols,mpi_comm_row,mpi_comm_col,.false.)
+               if(.not.success) then
+                  call elsi_stop(" Cholesky decomposition failed.",caller)
+               endif
+
+               ! compute U^-1 -> S
+               success = elpa_invert_trm_real_double(n_g_size,ovlp_real,n_l_rows,&
+                            n_b_rows,n_l_cols,mpi_comm_row,mpi_comm_col,.false.)
+               if(.not.success) then
+                  call elsi_stop(" Matrix inversion failed.",caller)
+               endif
+
+               call elsi_stop_cholesky_time()
+            endif
+         endif ! n_elsi_calls == 1
+
+         call elsi_start_transform_evp_time()
+
+         call elsi_allocate(buffer_real,n_l_rows,n_l_cols,"temp",caller)
+
+         if(overlap_is_singular) then ! Use scaled eigenvectors
+            ! buffer_real = H_real * S_real
+            call pdgemm('N','N',n_g_size,n_nonsingular,n_g_size,1.0_dp,ham_real,1,&
+                        1,sc_desc,ovlp_real,1,1,sc_desc,0.0_dp,buffer_real,1,1,sc_desc)
+
+            ! H_real = (S_real)^T * buffer_real
+            call pdgemm('T','N',n_nonsingular,n_nonsingular,n_g_size,1.0_dp,ovlp_real,&
+                        1,1,sc_desc,buffer_real,1,1,sc_desc,0.0_dp,ham_real,1,1,sc_desc)
+
+         else ! Use Cholesky
+            success = elpa_mult_at_b_real_double('U','L',n_g_size,n_g_size,&
+                         ovlp_real,n_l_rows,n_l_cols,ham_real,n_l_rows,n_l_cols,&
+                         n_b_rows,mpi_comm_row,mpi_comm_col,buffer_real,&
+                         n_l_rows,n_l_cols)
+
+            call pdtran(n_g_size,n_g_size,1.0_dp,buffer_real,1,1,sc_desc,0.0_dp,&
+                        ham_real,1,1,sc_desc)
+
+            buffer_real = ham_real
+
+            success = elpa_mult_at_b_real_double('U','U',n_g_size,n_g_size,&
+                         ovlp_real,n_l_rows,n_l_cols,buffer_real,n_l_rows,n_l_cols,&
+                         n_b_rows,mpi_comm_row,mpi_comm_col,ham_real,n_l_rows,&
+                         n_l_cols)
+
+            call pdtran(n_g_size,n_g_size,1.0_dp,ham_real,1,1,sc_desc,0.0_dp,buffer_real,&
+                        1,1,sc_desc)
+
+            ! Set the lower part from the upper
+            do i_col = 1,n_g_size-1
+               if(local_col(i_col) == 0) cycle
+               do i_row = i_col+1,n_g_size
+                  if(local_row(i_row) > 0) then
+                     ham_real(local_row(i_row),local_col(i_col)) = &
+                        buffer_real(local_row(i_row),local_col(i_col))
+                  endif
+               enddo
+            enddo
+         endif
+
+         call elsi_stop_transform_evp_time()
+
+   end select
+
+   if(allocated(buffer_real))    deallocate(buffer_real)
+   if(allocated(buffer_complex)) deallocate(buffer_complex)
+
+end subroutine
+
+!> 
+!! This routine checks the singularity of overlap matrix by computing all
+!! its eigenvalues.
+!!
+!! On exit, S is not modified if not singular, while overwritten by scaled
+!! eigenvectors if singular, which is used to transform the generalized
+!! eigenvalue problem to standard form without using Cholesky.
+!!
+subroutine elsi_check_singularity()
+
+
+   real(kind=dp) :: ev_sqrt
+   real(kind=dp), allocatable :: ev_overlap(:)
+   real(kind=dp), allocatable :: buffer_real(:,:)
+   complex(kind=dp), allocatable :: buffer_complex(:,:)
+   integer :: i
+   logical :: success
+
+   character*200 :: info_str
+   character*40, parameter :: caller = "elsi_check_singularity"
+
+   call elsi_start_singularity_check_time()
+
+   select case (mode)
+      case (COMPLEX_VALUES)
+         call elsi_allocate(buffer_complex,n_l_rows,n_l_cols,"temp",caller)
+
+         ! Use buffer_complex to store overlap matrix, otherwise it will
+         ! be destroyed by eigenvalue calculation
+         ! The nonsingular eigenvalues must be the first ones, so find
+         ! eigenvalues of negative overlap matrix
+         buffer_complex = -ovlp_complex
+
+         call elsi_allocate(ev_overlap,n_g_size,"ev_overlap",caller)
+
+         ! Use customized ELPA 2-stage solver to check overlap singularity
+         ! Eigenvectors computed only for singular overlap matrix
+         success = elpa_check_singularity_complex_double(n_g_size,n_g_size,&
+                      buffer_complex,n_l_rows,ev_overlap,evec_complex,n_l_rows,&
+                      n_b_rows,n_l_cols,mpi_comm_row,mpi_comm_col,&
+                      mpi_comm_global,singularity_tolerance,n_nonsingular)
+         if(.not.success) then
+            call elsi_stop(" ELPA failed when solving eigenvalue problem."//&
+                           " Exiting...",caller)
+         endif
+
+         ! Stop if n_states is larger that n_nonsingular
+         if(n_nonsingular < n_states) then ! Too singular to continue
+            call elsi_stop(" Overlap matrix is singular. The number of"//&
+                           " basis functions after removing singularity"//&
+                           " is smaller than the number of states. Try to"//&
+                           " a) decrease the size of basis set, or b)"//&
+                           " decrease the number of states, or c) increase"//&
+                           " the tolerance of basis singularity."//&
+                           " Exiting...",caller)
+         elseif(n_nonsingular < n_g_size) then ! Singular
+            overlap_is_singular = .true.
+
+            if(stop_singularity) then
+               call elsi_stop(" Overlap matrix is singular. This may mean"//&
+                              " that a very large basis set is in use."//&
+                              " Running with a near-singular basis set"//&
+                              " may lead to completely wrong numerical"//&
+                              " resutls. The calculation stops here,"//&
+                              " because 'force_stop_singularity' is"//&
+                              " set to .true. in elsi_customize."//&
+                              " Exiting...",caller)
+            endif
+
+            call elsi_statement_print("  Overlap matrix is singular. This"//&
+                                      " may mean that a very large basis"//&
+                                      " set is in use. The calculation"//&
+                                      " will continue. However, please"//&
+                                      " note that running with a near-"//&
+                                      "singular basis set may lead to"//&
+                                      " completely wrong numerical results.")
+
+            write(info_str,"(A,I13)") "  | Number of basis functions reduced to: ",&
+               n_nonsingular
+            call elsi_statement_print(info_str)
+
+            call elsi_statement_print("  Using scaled eigenvectors of"//&
+                                      " overlap matrix for transformation")
+
+            ! Overlap matrix is overwritten with scaled eigenvectors
+            do i = 1,n_nonsingular
+               ev_sqrt = sqrt(ev_overlap(i))
+               if(local_col(i) == 0) cycle
+               ovlp_complex(:,local_col(i)) = evec_complex(:,local_col(i))/ev_sqrt
+            enddo
+
+         else ! Nonsingular
+            overlap_is_singular = .false.
+            call elsi_statement_print("  Overlap matrix is nonsingular")
+         endif ! Singular overlap?
+
+      case (REAL_VALUES)
+         call elsi_allocate(buffer_real,n_l_rows,n_l_cols,"temp",caller)
+
+         ! Use buffer_real to store overlap matrix, otherwise it will be
+         ! destroyed by eigenvalue calculation
+         ! The nonsingular eigenvalues must be the first ones, so find
+         ! eigenvalues of negative overlap matrix
+         buffer_real = -ovlp_real
+
+         call elsi_allocate(ev_overlap,n_g_size,"ev_overlap",caller)
+
+         ! Use customized ELPA 2-stage solver to check overlap singularity
+         ! Eigenvectors computed only for singular overlap matrix
+         success = elpa_check_singularity_real_double(n_g_size,n_g_size,&
+                      buffer_real,n_l_rows,ev_overlap,evec_real,n_l_rows,&
+                      n_b_rows,n_l_cols,mpi_comm_row,mpi_comm_col,&
+                      mpi_comm_global,singularity_tolerance,n_nonsingular)
+         if(.not.success) then
+            call elsi_stop(" ELPA failed when solving eigenvalue problem."//&
+                           " Exiting...",caller)
+         endif
+
+         ! Stop if n_states is larger that n_nonsingular
+         if(n_nonsingular < n_states) then ! Too singular to continue
+            call elsi_stop(" Overlap matrix is singular. The number of"//&
+                           " basis functions after removing singularity"//&
+                           " is smaller than the number of states. Try to"//&
+                           " a) decrease the size of basis set, or b)"//&
+                           " decrease the number of states, or c) increase"//&
+                           " the tolerance of basis singularity."//&
+                           " Exiting...",caller)
+         elseif(n_nonsingular < n_g_size) then ! Singular
+            overlap_is_singular = .true.
+
+            if(stop_singularity) then
+               call elsi_stop(" Overlap matrix is singular. This may mean"//&
+                              " that a very large basis set is in use."//&
+                              " Running with a near-singular basis set"//&
+                              " may lead to completely wrong numerical"//&
+                              " resutls. The calculation stops here,"//&
+                              " because 'force_stop_singularity' is"//&
+                              " set to .true. in elsi_customize."//&
+                              " Exiting...",caller)
+            endif
+
+            call elsi_statement_print("  Overlap matrix is singular. This"//&
+                                      " may mean that a very large basis"//&
+                                      " set is in use. The calculation"//&
+                                      " will continue. However, please"//&
+                                      " note that running with a near-"//&
+                                      "singular basis set may lead to"//&
+                                      " completely wrong numerical results.")
+
+            write(info_str,"(A,I13)") "  | Number of basis functions reduced to: ",&
+               n_nonsingular
+            call elsi_statement_print(info_str)
+
+            call elsi_statement_print("  Using scaled eigenvectors of"//&
+                                      " overlap matrix for transformation")
+
+            ! Overlap matrix is overwritten with scaled eigenvectors
+            do i = 1,n_nonsingular
+               ev_sqrt = sqrt(ev_overlap(i))
+               if(local_col(i) == 0) cycle
+               ovlp_real(:,local_col(i)) = evec_real(:,local_col(i))/ev_sqrt
+            enddo
+
+         else ! Nonsingular
+            overlap_is_singular = .false.
+            call elsi_statement_print("  Overlap matrix is nonsingular")
+         endif ! Singular overlap?
+
+   end select ! select mode
+
+   if(allocated(ev_overlap))     deallocate(ev_overlap)
+   if(allocated(buffer_real))    deallocate(buffer_real)
+   if(allocated(buffer_complex)) deallocate(buffer_complex)
+
+   call elsi_stop_singularity_check_time()
+
+end subroutine
+
+!> 
+!! This routine does the back-transformation of the eigenvectors in standard
+!! form (A'c' = c'v) to the original generalized form (Ac = Bcv)
+!!
+!! v = (U^-1)v'
+!!
+subroutine elsi_to_original_ev()
+
+   implicit none
+
+   logical :: success
+   real(kind=dp), allocatable :: buffer_real(:,:)
+   complex(kind=dp), allocatable :: buffer_complex(:,:)
+
+   character*40, parameter :: caller = "elsi_to_original_ev"
+
+   call elsi_start_back_transform_ev_time()
+
+   select case (mode)
+      case (COMPLEX_VALUES)
+         call elsi_allocate(buffer_complex,n_l_rows,n_l_cols,"temp",caller)
+         buffer_complex = evec_complex
+
+         if(overlap_is_singular) then
+            ! Transform matrix is stored in S_complex after elsi_to_standard_evp
+            call pzgemm('N','N',n_g_size,n_states,n_nonsingular,(1.0_dp,0.0_dp),&
+                        ovlp_complex,1,1,sc_desc,buffer_complex,1,1,sc_desc,&
+                        (0.0_dp,0.0_dp),evec_complex,1,1,sc_desc)
+         else ! Nonsingular, use Cholesky
+            ! (U^-1) is stored in S_complex after elsi_to_standard_evp
+            ! C_complex = S_complex * C_complex = S_complex * buffer_complex
+            call pztranc(n_g_size,n_g_size,(1.0_dp,0.0_dp),ovlp_complex,1,1,sc_desc,&
+                         (0.0_dp,0.0_dp),ham_complex,1,1,sc_desc)
+
+            success = elpa_mult_ah_b_complex_double('L','N',n_g_size,n_states,&
+                         ham_complex,n_l_rows,n_l_cols,buffer_complex,n_l_rows,&
+                         n_l_cols,n_b_rows,mpi_comm_row,mpi_comm_col,evec_complex,&
+                         n_l_rows,n_l_cols)
+         endif
+
+      case (REAL_VALUES)
+         call elsi_allocate(buffer_real,n_l_rows,n_l_cols,"temp",caller)
+         buffer_real = evec_real
+
+         if(overlap_is_singular) then
+            ! Transform matrix is stored in S_real after elsi_to_standard_evp
+            call pdgemm('N','N',n_g_size,n_states,n_nonsingular,1.0_dp,ovlp_real,1,&
+                        1,sc_desc,buffer_real,1,1,sc_desc,0.0_dp,evec_real,1,1,sc_desc)
+         else ! Nonsingular, use Cholesky
+            ! (U^-1) is stored in S_real after elsi_to_standard_evp
+            ! C_real = S_real * C_real = S_real * buffer_real
+            call pdtran(n_g_size,n_g_size,1.0_dp,ovlp_real,1,1,sc_desc,0.0_dp,ham_real,1,1,sc_desc)
+
+            success = elpa_mult_at_b_real_double('L','N',n_g_size,n_states,ham_real,&
+                         n_l_rows,n_l_cols,buffer_real,n_l_rows,n_l_cols,n_b_rows,&
+                         mpi_comm_row,mpi_comm_col,evec_real,n_l_rows,n_l_cols)
+         endif
+
+   end select
+
+   if(allocated(buffer_real))    deallocate(buffer_real)
+   if(allocated(buffer_complex)) deallocate(buffer_complex)
+
+   call elsi_stop_back_transform_ev_time()
+
+end subroutine
+
+!>
+!! This routine interfaces to ELPA.
+!!
+subroutine elsi_solve_evp_elpa()
+
+   implicit none
+   include "mpif.h"
+
+   logical :: success
+   logical :: two_step_solver
+
+   character*40, parameter :: caller = "elsi_solve_evp_elpa"
+
+   elpa_print_times = .false.
+
+   ! Choose 1-stage or 2-stage solver
+   if(elpa_one_always) then
+      two_step_solver = .false.
+   elseif(elpa_two_always) then
+      two_step_solver = .true.
+   elseif(n_g_size < 256) then
+      two_step_solver = .false.
+   else
+      two_step_solver = .true.
+   endif
+
+   ! Transform to standard form
+   if(.not.overlap_is_unit) then
+      call elsi_to_standard_evp()
+   endif
+
+   call elsi_start_standard_evp_time()
+
+   ! Solve evp, return eigenvalues and eigenvectors
+   if(two_step_solver) then ! 2-stage solver
+      call elsi_statement_print("  Starting ELPA 2-stage eigensolver")
+      select case (mode)
+         case (COMPLEX_VALUES)
+            success = elpa_solve_evp_complex_2stage_double(n_nonsingular,n_states,&
+                         ham_complex,n_l_rows,eval,evec_complex,n_l_rows,n_b_rows,&
+                         n_l_cols,mpi_comm_row,mpi_comm_col,mpi_comm_global)
+         case (REAL_VALUES)
+            success = elpa_solve_evp_real_2stage_double(n_nonsingular,n_states,&
+                         ham_real,n_l_rows,eval,evec_real,n_l_rows,n_b_rows,&
+                         n_l_cols,mpi_comm_row,mpi_comm_col,mpi_comm_global)
+      end select
+   else ! 1-stage solver
+      call elsi_statement_print("  Starting ELPA 1-stage eigensolver")
+      select case (mode)
+         case (COMPLEX_VALUES)
+            success = elpa_solve_evp_complex_1stage_double(n_nonsingular,n_states,&
+                         ham_complex,n_l_rows,eval,evec_complex,n_l_rows,n_b_rows,&
+                         n_l_cols,mpi_comm_row,mpi_comm_col,mpi_comm_global)
+         case (REAL_VALUES)
+            success = elpa_solve_evp_real_1stage_double(n_nonsingular,n_states,&
+                         ham_real,n_l_rows,eval,evec_real,n_l_rows,n_b_rows,&
+                         n_l_cols,mpi_comm_row,mpi_comm_col,mpi_comm_global)
+      end select
+   endif
+
+   call elsi_stop_standard_evp_time()
+
+   if(.not.success) then
+      call elsi_stop(" ELPA failed when solving eigenvalue problem."//&
+                     " Exiting...",caller)
+   endif
+
+   ! Back-transform eigenvectors
+   if(.not.overlap_is_unit) then
+      call elsi_to_original_ev()
+   endif
+
+   call MPI_Barrier(mpi_comm_global,mpierr)
+
+end subroutine
+
+!> 
+!! This routine transforms a generalized eigenvalue problem (Ac = Bcv)
+!! to standard form (A'c' = c'v)
+!!
+!! Starting from Hv = eSv, we first perform a Cholesky decomposition of S
+!! S = (U^T)U, resulting in Hv = e(U^T)Uv
+!!
+!! Using 1=U^-1U we define a new standard eigenvalue problem by
+!! H(U^-1)(Uv) = e(U^T)(Uv) => ((U^-1)^T)H(U^-1)(Uv) = e(Uv)
+!!
+!! On exit, (U^-1) is stored in S, to be used for back-transformation
+!!
+subroutine elsi_to_standard_evp_sp()
+
+   implicit none
+   include 'mpif.h'
+
+   real(kind=dp), allocatable :: buffer_real(:,:)
+   complex(kind=dp), allocatable :: buffer_complex(:,:)
+   logical :: success
+   integer :: nblk=128
+   integer :: n,nwork
+
+   character*40, parameter :: caller = "elsi_to_standard_evp_sp"
+
+   select case (mode)
+      case (COMPLEX_VALUES)
+         if(n_elsi_calls == 1) then
+            if(.not.no_singularity_check) then
+               call elsi_check_singularity_sp()
+            endif
+         endif ! n_elsi_calls == 1
+
+         if(n_nonsingular == n_g_size) then ! Not singular
+            call elsi_start_cholesky_time()
+
+            overlap_is_singular = .false.
+
+            ! Compute S = (U^T)U, U -> S
+            success = elpa_cholesky_complex_double(n_g_size,ovlp_complex,n_l_rows,&
+                         n_b_rows,n_l_cols,mpi_comm_self,mpi_comm_self,.false.)
+            if(.not.success) then
+               call elsi_stop(" Cholesky decomposition failed.",caller)
+            endif
+
+            ! compute U^-1 -> S
+            success = elpa_invert_trm_complex_double(n_g_size,ovlp_complex,n_l_rows,&
+                         n_b_rows,n_l_cols,mpi_comm_self,mpi_comm_self,.false.)
+            if(.not.success) then
+               call elsi_stop(" Matrix inversion failed.",caller)
+            endif
+
+            call elsi_stop_cholesky_time()
+         endif
+
+         call elsi_start_transform_evp_time()
+
+         call elsi_allocate(buffer_complex,n_l_rows,n_l_cols,"temp",caller)
+
+         if(overlap_is_singular) then ! Use scaled eigenvectors
+            ! buffer_complex = H_complex * S_complex
+            call zgemm('N','N',n_g_size,n_nonsingular,n_g_size,(1.0_dp,0.0_dp),&
+                       ham_complex(1,1),n_g_size,ovlp_complex(1,1),n_g_size,&
+                       (0.0_dp,0.0_dp),buffer_complex(1,1),n_g_size)
+
+            ! H_complex = (S_complex)^* * buffer_complex
+            call zgemm('C','N',n_nonsingular,n_nonsingular,n_g_size,(1.0_dp,0.0_dp),&
+                       ovlp_complex(1,1),n_g_size,buffer_complex(1,1),n_g_size,&
+                       (0.0_dp,0.0_dp),ham_complex(1,1),n_g_size)
+
+         else ! Use cholesky
+            ! buffer_complex = H_complex * S_complex
+            call zgemm('N','N',n_g_size,n_g_size,n_g_size,(1.0_dp,0.0_dp),&
+                       ham_complex(1,1),n_g_size,ovlp_complex(1,1),n_g_size,&
+                       (0.0_dp,0.0_dp),buffer_complex(1,1),n_g_size)
+
+            ! H_complex = (buffer_complex)^* * S_complex
+            call zgemm('C','N',n_g_size,n_g_size,n_g_size,(1.0_dp,0.0_dp),&
+                       buffer_complex(1,1),n_g_size,ovlp_complex(1,1),&
+                       n_g_size,(0.0_dp,0.0_dp),ham_complex(1,1),n_g_size)
+         endif
+
+         call elsi_stop_transform_evp_time()
+
+      case (REAL_VALUES)
+         if(n_elsi_calls == 1) then
+            if(.not.no_singularity_check) then
+               call elsi_check_singularity_sp()
+            endif
+         endif ! n_elsi_calls == 1
+
+         if(n_nonsingular == n_g_size) then ! Not singular
+            call elsi_start_cholesky_time()
+
+            overlap_is_singular = .false.
+
+            ! Compute S = (U^T)U, U -> S
+            success = elpa_cholesky_real_double(n_g_size,ovlp_real,n_l_rows,&
+                         n_b_rows,n_l_cols,mpi_comm_self,mpi_comm_self,.false.)
+            if(.not.success) then
+               call elsi_stop(" Cholesky decomposition failed.",caller)
+            endif
+
+            ! compute U^-1 -> S
+            success = elpa_invert_trm_real_double(n_g_size,ovlp_real,n_l_rows,&
+                         n_b_rows,n_l_cols,mpi_comm_self,mpi_comm_self,.false.)
+            if(.not.success) then
+               call elsi_stop(" Matrix inversion failed.",caller)
+            endif
+
+            call elsi_stop_cholesky_time()
+         endif
+
+         call elsi_start_transform_evp_time()
+
+         call elsi_allocate(buffer_real,n_l_rows,n_l_cols,"temp",caller)
+
+         if(overlap_is_singular) then ! Use scaled eigenvectors
+            ! buffer_real = H_real * S_real
+            call dgemm('N','N',n_g_size,n_nonsingular,n_g_size,1.0_dp,ham_real(1,1),&
+                       n_g_size,ovlp_real(1,1),n_g_size,0.0_dp,buffer_real(1,1),n_g_size)
+
+            ! H_real = (S_real)^T * buffer_real
+            call dgemm('T','N',n_nonsingular,n_nonsingular,n_g_size,1.0_dp,ovlp_real(1,1),&
+                       n_g_size,buffer_real(1,1),n_g_size,0.0_dp,ham_real(1,1),n_g_size)
+
+         else ! Use Cholesky
+           ! buffer_real = H_real * S_real
+           do n=1,n_g_size,nblk
+              nwork = nblk
+              if(n+nwork-1 > n_g_size) nwork=n_g_size-n+1
+              call dgemm('N','N',n+nwork-1,nwork,n+nwork-1,1.0_dp,ham_real(1,1),&
+                         n_g_size,ovlp_real(1,n),n_g_size,0.0_dp,buffer_real(1,n),n_g_size) 
+           enddo
+
+           ! H_real = (buffer_real)*T * S_real
+           do n=1,n_g_size,nblk
+              nwork=nblk
+              if(n+nwork-1>n_g_size) nwork=n_g_size-n+1
+              call dgemm('T','N',nwork,n_g_size-n+1,n+nwork-1,1.0_dp,ovlp_real(1,n),n_g_size,&
+                         buffer_real(1,n),n_g_size,0.0_dp,ham_real(n,n),n_g_size)
+           enddo
+        endif
+
+        call elsi_stop_transform_evp_time()
+
+   end select
+
+   if(allocated(buffer_real))    deallocate(buffer_real)
+   if(allocated(buffer_complex)) deallocate(buffer_complex)
+
+end subroutine
+
+subroutine elsi_to_original_ev_sp()
+
+   implicit none
+
+   real(kind=dp), allocatable :: buffer_real(:,:)
+   complex(kind=dp), allocatable :: buffer_complex(:,:)
+
+   character*40, parameter :: caller = "elsi_to_original_ev_sp"
+
+   call elsi_start_back_transform_ev_time()
+
+   select case (mode)
+      case (COMPLEX_VALUES)
+         call elsi_allocate(buffer_complex,n_l_rows,n_l_cols,"temp",caller)
+         buffer_complex = evec_complex
+
+         if(overlap_is_singular) then
+            ! Transform matrix is stored in S_complex after elsi_to_standard_evp
+            call zgemm('N','N',n_g_size,n_states,n_nonsingular,(1.0_dp,0.0_dp),&
+                       ovlp_complex(1,1),n_g_size,buffer_complex(1,1),n_g_size,&
+                       (0.0_dp,0.0_dp),evec_complex(1,1),n_g_size)
+         else ! Nonsingular, use Cholesky
+            ! (U^-1) is stored in S_complex after elsi_to_standard_evp
+            ! C_complex = S_complex * C_complex = S_complex * buffer_complex
+            call zgemm('N','N',n_g_size,n_states,n_g_size,(1.0_dp,0.0_dp),ovlp_complex(1,1),&
+                       n_g_size,buffer_complex(1,1),n_g_size,(0.0_dp,0.0_dp),&
+                       evec_complex(1,1),n_g_size)
+         endif
+
+      case (REAL_VALUES)
+         call elsi_allocate(buffer_real,n_l_rows,n_l_cols,"temp",caller)
+         buffer_real = evec_real
+
+         if(overlap_is_singular) then
+            ! Transform matrix is stored in S_real after elsi_to_standard_evp
+            call dgemm('N','N',n_g_size,n_states,n_nonsingular,1.0_dp,ovlp_real(1,1),&
+                       n_g_size,buffer_real(1,1),n_g_size,0.0_dp,evec_real(1,1),n_g_size)
+         else ! Nonsingular, use Cholesky
+            ! (U^-1) is stored in S_real after elsi_to_standard_evp
+            ! C_real = S_real * C_real = S_real * buffer_real
+            call dgemm('N','N',n_g_size,n_states,n_g_size,1.0_dp,ovlp_real(1,1),&
+                       n_g_size,buffer_real(1,1),n_g_size,0.0_dp,evec_real(1,1),n_g_size)
+         endif
+
+   end select
+
+   if(allocated(buffer_real))    deallocate(buffer_real)
+   if(allocated(buffer_complex)) deallocate(buffer_complex)
+
+   call elsi_stop_back_transform_ev_time()
+
+end subroutine
+
+!>
+!! This routine interfaces to ELPA.
+!!
+subroutine elsi_solve_evp_elpa_sp()
+
+   implicit none
+   include "mpif.h"
+
+   real(kind=dp), allocatable :: d(:),e(:)
+   real(kind=dp), allocatable :: tau_real(:),buffer_real(:,:)
+   complex(kind=dp), allocatable :: tau_complex(:),buffer_complex(:,:)
+   logical :: success
+   integer :: info
+
+   character*40, parameter :: caller = "elsi_solve_evp_elpa_sp"
+
+   call elsi_allocate(d,n_g_size,"d",caller)
+   call elsi_allocate(e,n_g_size,"e",caller)
+
+   ! Transform to standard form
+   if(.not.overlap_is_unit) then
+      call elsi_to_standard_evp_sp()
+   endif
+
+   ! Solve evp, return eigenvalues and eigenvectors
+   call elsi_statement_print("  Starting ELPA eigensolver")
+
+   call elsi_start_standard_evp_time()
+
+   select case (mode)
+      case (COMPLEX_VALUES)
+         call elsi_allocate(tau_complex,n_g_size,"tau_complex",caller)
+         call elsi_allocate(buffer_real,n_g_size,n_g_size,"buffer_real",caller)
+         call elsi_allocate(buffer_complex,n_g_size,n_g_size,"buffer_complex",caller)
+
+         call zhetrd('U',n_g_size,ham_complex,n_g_size,d,e,tau_complex,&
+                     buffer_complex,size(buffer_complex),info)
+ 
+         success = elpa_solve_tridi_double(n_g_size,n_states,d,e,buffer_real,&
+                                           n_g_size,64,n_g_size,mpi_comm_self,&
+                                           mpi_comm_self,.false.)
+
+         eval(1:n_states) = d(1:n_states)
+         evec_complex(1:n_g_size,1:n_states) = buffer_real(1:n_g_size,1:n_states)
+
+         call zunmtr('L','U','N',n_g_size,n_states,ham_complex,n_g_size,tau_complex,&
+                     evec_complex,n_g_size,buffer_complex,size(buffer_complex),info)
+
+         deallocate(tau_complex)
+         deallocate(buffer_real)
+         deallocate(buffer_complex)
+
+      case (REAL_VALUES)
+         call elsi_allocate(tau_real,n_g_size,"tau_real",caller)
+         call elsi_allocate(buffer_real,n_g_size,n_g_size,"buffer_real",caller)
+
+         call dsytrd('U',n_g_size,ham_real,n_g_size,d,e,tau_real,buffer_real,&
+                     size(buffer_real),info)
+
+         success = elpa_solve_tridi_double(n_g_size,n_states,d,e,buffer_real,&
+                                           n_g_size,64,n_g_size,mpi_comm_self,&
+                                           mpi_comm_self,.false.)
+ 
+         eval(1:n_states) = d(1:n_states)
+         evec_real(1:n_g_size,1:n_states) = buffer_real(1:n_g_size,1:n_states)
+ 
+         call dormtr('L','U','N',n_g_size,n_states,ham_real,n_g_size,tau_real,&
+                     evec_real,n_g_size,buffer_real,size(buffer_real),info)
+
+         deallocate(tau_real)
+         deallocate(buffer_real)
+
+   end select
+
+   call elsi_stop_standard_evp_time()
+
+   deallocate(d)
+   deallocate(e)
+
+   if(.not.success) then
+      call elsi_stop(" ELPA failed when solving eigenvalue problem."//&
+                     " Exiting...",caller)
+   endif
+
+   ! Back-transform eigenvectors
+   if(.not.overlap_is_unit) then
+      call elsi_to_original_ev_sp()
+   endif
+
+end subroutine
+
+!> 
+!! This routine checks the singularity of overlap matrix by computing all
+!! its eigenvalues.
+!!
+!! On exit, S is not modified if not singular, while overwritten by scaled
+!! eigenvectors if singular, which is used to transform the generalized
+!! eigenvalue problem to standard form without using Cholesky.
+!!
+subroutine elsi_check_singularity_sp()
+
+   implicit none
+   include 'mpif.h'   
+
+   real(kind=dp) :: ev_sqrt
+   real(kind=dp), allocatable :: ev_overlap(:)
+   real(kind=dp), allocatable :: buffer_real(:,:)
+   complex(kind=dp), allocatable :: buffer_complex(:,:)
+   integer :: i,i_col
+   logical :: success
+
+   character*200 :: info_str
+   character*40, parameter :: caller = "elsi_check_singularity_sp"
+
+   call elsi_start_singularity_check_time()
+
+   select case (mode)
+      case (COMPLEX_VALUES)
+         call elsi_allocate(buffer_complex,n_l_rows,n_l_cols,"temp",caller)
+
+         ! Use buffer_complex to store overlap matrix, otherwise it will
+         ! be destroyed by eigenvalue calculation
+         ! The nonsingular eigenvalues must be the first ones, so find
+         ! eigenvalues of negative overlap matrix
+         buffer_complex = -ovlp_complex
+
+         call elsi_allocate(ev_overlap,n_g_size,"ev_overlap",caller)
+
+         ! Use customized ELPA 2-stage solver to check overlap singularity
+         ! Eigenvectors computed only for singular overlap matrix
+         success = elpa_check_singularity_complex_double(n_g_size,n_g_size,&
+                      buffer_complex,n_l_rows,ev_overlap,evec_complex,&
+                      n_l_rows,n_b_rows,n_l_cols,mpi_comm_self,mpi_comm_self,&
+                      mpi_comm_self,singularity_tolerance,n_nonsingular)
+         if(.not.success) then
+            call elsi_stop(" ELPA failed when solving eigenvalue problem."//&
+                           " Exiting...",caller)
+         endif
+
+         ! Stop if n_states is larger that n_nonsingular
+         if(n_nonsingular < n_states) then ! Too singular to continue
+            call elsi_stop(" Overlap matrix is singular. The number of"//&
+                           " basis functions after removing singularity"//&
+                           " is smaller than the number of states. Try to"//&
+                           " a) decrease the size of basis set, or b)"//&
+                           " decrease the number of states, or c) increase"//&
+                           " the tolerance of basis singularity."//&
+                           " Exiting...",caller)
+         elseif(n_nonsingular < n_g_size) then ! Singular
+            overlap_is_singular = .true.
+
+            if(stop_singularity) then
+               call elsi_stop(" Overlap matrix is singular. This may mean"//&
+                              " that a very large basis set is in use."//&
+                              " Running with a near-singular basis set"//&
+                              " may lead to completely wrong numerical"//&
+                              " resutls. The calculation stops here,"//&
+                              " because 'force_stop_singularity' is"//&
+                              " set to .true. in elsi_customize."//&
+                              " Exiting...",caller)
+            endif
+
+            call elsi_statement_print("  Overlap matrix is singular. This"//&
+                                      " may mean that a very large basis"//&
+                                      " set is in use. The calculation"//&
+                                      " will continue. However, please"//&
+                                      " note that running with a near-"//&
+                                      "singular basis set may lead to"//&
+                                      " completely wrong numerical results.")
+
+            write(info_str,"(A,I13)") "  | Number of basis functions reduced to: ",&
+               n_nonsingular
+            call elsi_statement_print(info_str)
+
+            call elsi_statement_print("  Using scaled eigenvectors of"//&
+                                      " overlap matrix for transformation")
+
+            ! Overlap matrix is overwritten with scaled eigenvectors
+            do i = 1,n_nonsingular
+               ev_sqrt = sqrt(ev_overlap(i))
+               ovlp_complex(:,i) = evec_complex(:,i)/ev_sqrt
+            enddo
+
+         else ! Nonsingular
+            overlap_is_singular = .false.
+            call elsi_statement_print("  Overlap matrix is nonsingular")
+         endif ! Singular overlap?
+
+      case (REAL_VALUES)
+         call elsi_allocate(buffer_real,n_l_rows,n_l_cols,"temp",caller)
+
+         ! Use buffer_real to store overlap matrix, otherwise it will be
+         ! destroyed by eigenvalue calculation
+         ! The nonsingular eigenvalues must be the first ones, so find
+         ! eigenvalues of negative overlap matrix
+         buffer_real = -ovlp_real
+
+         call elsi_allocate(ev_overlap,n_g_size,"ev_overlap",caller)
+
+         ! Use customized ELPA 2-stage solver to check overlap singularity
+         ! Eigenvectors computed only for singular overlap matrix
+         success = elpa_check_singularity_real_double(n_g_size,n_g_size,&
+                      buffer_real,n_l_rows,ev_overlap,evec_real,n_l_rows,&
+                      n_b_rows,n_l_cols,mpi_comm_self,mpi_comm_self,&
+                      mpi_comm_self,singularity_tolerance,n_nonsingular)
+         if(.not.success) then
+            call elsi_stop(" ELPA failed when solving eigenvalue problem."//&
+                           " Exiting...",caller)
+         endif
+
+         ! Stop if n_states is larger that n_nonsingular
+         if(n_nonsingular < n_states) then ! Too singular to continue
+            call elsi_stop(" Overlap matrix is singular. The number of"//&
+                           " basis functions after removing singularity"//&
+                           " is smaller than the number of states. Try to"//&
+                           " a) decrease the size of basis set, or b)"//&
+                           " decrease the number of states, or c) increase"//&
+                           " the tolerance of basis singularity."//&
+                           " Exiting...",caller)
+         elseif(n_nonsingular < n_g_size) then ! Singular
+            overlap_is_singular = .true.
+
+            if(stop_singularity) then
+               call elsi_stop(" Overlap matrix is singular. This may mean"//&
+                              " that a very large basis set is in use."//&
+                              " Running with a near-singular basis set"//&
+                              " may lead to completely wrong numerical"//&
+                              " resutls. The calculation stops here,"//&
+                              " because 'force_stop_singularity' is"//&
+                              " set to .true. in elsi_customize."//&
+                              " Exiting...",caller)
+            endif
+
+            call elsi_statement_print("  Overlap matrix is singular. This"//&
+                                      " may mean that a very large basis"//&
+                                      " set is in use. The calculation"//&
+                                      " will continue. However, please"//&
+                                      " note that running with a near-"//&
+                                      "singular basis set may lead to"//&
+                                      " completely wrong numerical results.")
+
+            write(info_str,"(A,I13)") "  | Number of basis functions reduced to: ",&
+               n_nonsingular
+            call elsi_statement_print(info_str)
+
+            call elsi_statement_print("  Using scaled eigenvectors of"//&
+                                      " overlap matrix for transformation")
+
+            ! Overlap matrix is overwritten with scaled eigenvectors
+            do i = 1,n_nonsingular
+               ev_sqrt = sqrt(ev_overlap(i))
+               ovlp_real(:,i) = evec_real(:,i)/ev_sqrt
+            enddo
+
+         else ! Nonsingular
+            overlap_is_singular = .false.
+            call elsi_statement_print("  Overlap matrix is nonsingular")
+         endif ! Singular overlap?
+
+   end select ! select mode
+
+   if(allocated(ev_overlap))     deallocate(ev_overlap)
+   if(allocated(buffer_real))    deallocate(buffer_real)
+   if(allocated(buffer_complex)) deallocate(buffer_complex)
+
+   call elsi_stop_singularity_check_time()
+
+end subroutine
+
+end module 
! Copyright (c) 2015-2018, the ELSI team. All rights reserved.
!
! Redistribution and use in source and binary forms, with or without
! modification, are permitted provided that the following conditions are met:
!
!  * Redistributions of source code must retain the above copyright notice,
!    this list of conditions and the following disclaimer.
!
!  * Redistributions in binary form must reproduce the above copyright notice,
!    this list of conditions and the following disclaimer in the documentation
!    and/or other materials provided with the distribution.
!
!  * Neither the name of the "ELectronic Structure Infrastructure" project nor
!    the names of its contributors may be used to endorse or promote products
!    derived from this software without specific prior written permission.
!
! THIS SOFTWARE IS PROVIDED BY THE COPYRIGHT HOLDERS AND CONTRIBUTORS "AS IS"
! AND ANY EXPRESS OR IMPLIED WARRANTIES, INCLUDING, BUT NOT LIMITED TO, THE
! IMPLIED WARRANTIES OF MERCHANTABILITY AND FITNESS FOR A PARTICULAR PURPOSE
! ARE DISCLAIMED. IN NO EVENT SHALL COPYRIGHT HOLDER BE LIABLE FOR ANY DIRECT,
! INDIRECT, INCIDENTAL, SPECIAL, EXEMPLARY, OR CONSEQUENTIAL DAMAGES (INCLUDING,
! BUT NOT LIMITED TO, PROCUREMENT OF SUBSTITUTE GOODS OR SERVICES; LOSS OF USE,
! DATA, OR PROFITS; OR BUSINESS INTERRUPTION) HOWEVER CAUSED AND ON ANY THEORY
! OF LIABILITY, WHETHER IN CONTRACT, STRICT LIABILITY, OR TORT (INCLUDING
! NEGLIGENCE OR OTHERWISE) ARISING IN ANY WAY OUT OF THE USE OF THIS SOFTWARE,
! EVEN IF ADVISED OF THE POSSIBILITY OF SUCH DAMAGE.

!>
!! This module contains subroutines to solve an eigenproblem or to compute the
!! density matrix, using one of the five solvers ELPA, libOMM, PEXSI, CheSS,
!! and SIPs.
!!
module ELSI_SOLVER

   use ELSI_CHESS,     only: elsi_init_chess,elsi_solve_evp_chess_real
   use ELSI_CONSTANTS, only: ELPA_SOLVER,OMM_SOLVER,PEXSI_SOLVER,CHESS_SOLVER,&
                             SIPS_SOLVER,DMP_SOLVER,REAL_VALUES,COMPLEX_VALUES,&
                             MULTI_PROC,SINGLE_PROC,UNSET,SETTING_STR_LEN,&
                             OUTPUT_EV,OUTPUT_DM,DATETIME_LEN,COMMA_BEFORE,&
                             COMMA_AFTER,NO_COMMA,UNSET_STRING,HUMAN_READ,JSON
   use ELSI_DATATYPE,  only: elsi_handle,elsi_file_io_handle
   use ELSI_DMP,       only: elsi_solve_evp_dmp_real
   use ELSI_ELPA,      only: elsi_compute_occ_elpa,elsi_compute_dm_elpa_real,&
                             elsi_normalize_dm_elpa_real,&
                             elsi_solve_evp_elpa_real,&
                             elsi_compute_dm_elpa_cmplx,&
                             elsi_normalize_dm_elpa_cmplx,&
                             elsi_solve_evp_elpa_cmplx
   use ELSI_IO,        only: elsi_print_handle_summary,&
                             elsi_print_solver_settings,elsi_print_settings,&
                             elsi_say,elsi_say_setting,&
                             elsi_print_matrix_format_settings,&
                             append_string,truncate_string,&
                             elsi_print_versioning
   use ELSI_LAPACK,    only: elsi_solve_evp_lapack_real,&
                             elsi_solve_evp_lapack_cmplx
   use ELSI_MALLOC,    only: elsi_allocate,elsi_deallocate
   use ELSI_MATCONV,   only: elsi_blacs_to_sips_hs_real,&
                             elsi_sips_to_blacs_hs_real,&
                             elsi_blacs_to_sips_hs_cmplx,&
                             elsi_sips_to_blacs_hs_cmplx,&
                             elsi_blacs_to_chess_hs_real,&
                             elsi_chess_to_blacs_dm_real,&
                             elsi_blacs_to_pexsi_hs_real,&
                             elsi_pexsi_to_blacs_dm_real,&
                             elsi_blacs_to_pexsi_hs_cmplx,&
                             elsi_pexsi_to_blacs_dm_cmplx,&
                             elsi_blacs_to_sips_dm_real,&
                             elsi_blacs_to_sips_dm_cmplx,&
                             elsi_sips_to_blacs_ev_real
   use ELSI_MPI,       only: elsi_stop,elsi_check_mpi,mpi_sum,mpi_real8
   use ELSI_OMM,       only: elsi_solve_evp_omm_real,&
                             elsi_solve_evp_omm_cmplx
   use ELSI_PEXSI,     only: elsi_init_pexsi,elsi_solve_evp_pexsi_real,&
                             elsi_solve_evp_pexsi_cmplx
   use ELSI_PRECISION, only: r8,i4
   use ELSI_SETUP,     only: elsi_set_blacs
   use ELSI_SIPS,      only: elsi_init_sips,elsi_solve_evp_sips_real
   use ELSI_TIMINGS,   only: elsi_get_time, elsi_add_timing
   use ELSI_UTILS,     only: elsi_check,elsi_check_handle,elsi_ready_handle,&
                             elsi_get_solver_tag,elsi_get_datetime_rfc3339
   use MATRIXSWITCH,   only: m_allocate

   implicit none

   private

   ! Solver
   public :: elsi_ev_real
   public :: elsi_ev_complex
   public :: elsi_ev_real_sparse
   public :: elsi_ev_complex_sparse
   public :: elsi_dm_real
   public :: elsi_dm_complex
   public :: elsi_dm_real_sparse
   public :: elsi_dm_complex_sparse

contains

!>
!! This routine gets the energy.
!!
subroutine elsi_get_energy(e_h,energy,solver)

   implicit none

   type(elsi_handle), intent(inout) :: e_h    !< Handle
   real(kind=r8),     intent(out)   :: energy !< Energy of the system
   integer(kind=i4),  intent(in)    :: solver !< Solver in use

   real(kind=r8)    :: tmp_real
   integer(kind=i4) :: i_state
   integer(kind=i4) :: ierr

   character(len=40), parameter :: caller = "elsi_get_energy"

   select case(solver)
   case(ELPA_SOLVER)
      energy = 0.0_r8

      do i_state = 1,e_h%n_states_solve
         energy = energy+e_h%i_weight*e_h%eval_elpa(i_state)*&
                     e_h%occ_num(i_state,e_h%i_spin,e_h%i_kpt)
      enddo
   case(OMM_SOLVER)
      energy = e_h%spin_degen*e_h%energy_hdm*e_h%i_weight
   case(PEXSI_SOLVER)
      energy = e_h%energy_hdm*e_h%i_weight
   case(CHESS_SOLVER)
      energy = e_h%energy_hdm*e_h%i_weight
   case(SIPS_SOLVER)
      call elsi_stop(" SIPS not yet implemented.",e_h,caller)
   case(DMP_SOLVER)
      energy = e_h%spin_degen*e_h%energy_hdm*e_h%i_weight
   case default
      call elsi_stop(" Unsupported solver.",e_h,caller)
   end select

   if(e_h%n_spins*e_h%n_kpts > 1) then
      if(e_h%myid /= 0) then
         energy = 0.0_r8
      endif

      call MPI_Allreduce(energy,tmp_real,1,mpi_real8,mpi_sum,e_h%mpi_comm_all,&
              ierr)

      call elsi_check_mpi(e_h,"MPI_Allreduce",ierr,caller)

      energy = tmp_real
   endif

end subroutine

!>
!! This routine computes the eigenvalues and eigenvectors. Note the
!! intent(inout) - it is because everything has the potential to be reused in
!! the next call.
!!
subroutine elsi_ev_real(e_h,ham,ovlp,eval,evec)

   implicit none

   type(elsi_handle), intent(inout) :: e_h                         !< Handle
   real(kind=r8),     intent(inout) :: ham(e_h%n_lrow,e_h%n_lcol)  !< Hamiltonian
   real(kind=r8),     intent(inout) :: ovlp(e_h%n_lrow,e_h%n_lcol) !< Overlap
   real(kind=r8),     intent(inout) :: eval(e_h%n_basis)           !< Eigenvalues
   real(kind=r8),     intent(inout) :: evec(e_h%n_lrow,e_h%n_lcol) !< Eigenvectors

   real(kind=r8)               :: t0
   integer(kind=i4)            :: solver_used = UNSET
   character(len=DATETIME_LEN) :: start_datetime

   integer(kind=i4),  parameter :: output_type = OUTPUT_EV
   integer(kind=i4),  parameter :: data_type = REAL_VALUES
   character(len=40), parameter :: caller = "elsi_ev_real"

   call elsi_get_time(e_h,t0)
   call elsi_get_datetime_rfc3339(start_datetime)

   call elsi_check_handle(e_h,caller)
   call elsi_ready_handle(e_h,caller)

   ! Update counter
   e_h%n_elsi_calls = e_h%n_elsi_calls+1

   ! Safety check
   call elsi_check(e_h,caller)

   call elsi_print_settings(e_h)

   select case(e_h%solver)
   case(ELPA_SOLVER)
      if(e_h%parallel_mode == SINGLE_PROC) then
         call elsi_solve_evp_lapack_real(e_h,ham,ovlp,eval,evec)
      else
         call elsi_solve_evp_elpa_real(e_h,ham,ovlp,eval,evec)
      endif

      solver_used = ELPA_SOLVER
   case(OMM_SOLVER)
      call elsi_stop(" LIBOMM is not an eigensolver.",e_h,caller)
   case(PEXSI_SOLVER)
      call elsi_stop(" PEXSI is not an eigensolver.",e_h,caller)
   case(CHESS_SOLVER)
      call elsi_stop(" CHESS is not an eigensolver.",e_h,caller)
   case(SIPS_SOLVER)
      if(e_h%n_elsi_calls <= e_h%sips_n_elpa) then
         if(e_h%n_elsi_calls == 1) then
            ! Overlap will be destroyed by Cholesky
            call elsi_allocate(e_h,e_h%ovlp_real_copy,e_h%n_lrow,e_h%n_lcol,&
                    "ovlp_real_copy",caller)
            e_h%ovlp_real_copy = ovlp
         endif

         ! Compute eigenvalue distribution by ELPA

         ! Solve
         call elsi_solve_evp_elpa_real(e_h,ham,ovlp,eval,evec)

         solver_used = ELPA_SOLVER
      else ! ELPA is done
         if(allocated(e_h%ovlp_real_copy)) then
            ! Retrieve overlap matrix that has been destroyed by Cholesky
            ovlp = e_h%ovlp_real_copy
            call elsi_deallocate(e_h,e_h%ovlp_real_copy,"ovlp_real_copy")
         endif

         call elsi_init_sips(e_h)

         call elsi_blacs_to_sips_hs_real(e_h,ham,ovlp)
         call elsi_solve_evp_sips_real(e_h,e_h%ham_real_sips,&
                 e_h%ovlp_real_sips,eval)
         call elsi_sips_to_blacs_ev_real(e_h,evec)

         solver_used = SIPS_SOLVER
      endif
   case(DMP_SOLVER)
      call elsi_stop(" DMP is not an eigensolver.",e_h,caller)
   case default
      call elsi_stop(" Unsupported solver.",e_h,caller)
   end select

   call elsi_process_solver_timing(e_h,output_type,data_type,solver_used,&
           start_datetime,t0)

end subroutine

!>
!! This routine computes the eigenvalues and eigenvectors. Note the
!! intent(inout) - it is because everything has the potential to be reused in
!! the next call.
!!
subroutine elsi_ev_complex(e_h,ham,ovlp,eval,evec)

   implicit none

   type(elsi_handle), intent(inout) :: e_h                         !< Handle
   complex(kind=r8),  intent(inout) :: ham(e_h%n_lrow,e_h%n_lcol)  !< Hamiltonian
   complex(kind=r8),  intent(inout) :: ovlp(e_h%n_lrow,e_h%n_lcol) !< Overlap
   real(kind=r8),     intent(inout) :: eval(e_h%n_basis)           !< Eigenvalues
   complex(kind=r8),  intent(inout) :: evec(e_h%n_lrow,e_h%n_lcol) !< Eigenvectors

   real(kind=r8)               :: t0
   integer(kind=i4)            :: solver_used = UNSET
   character(len=DATETIME_LEN) :: start_datetime

   integer(kind=i4),  parameter :: output_type = OUTPUT_EV
   integer(kind=i4),  parameter :: data_type = COMPLEX_VALUES
   character(len=40), parameter :: caller = "elsi_ev_complex"

   call elsi_get_time(e_h,t0)
   call elsi_get_datetime_rfc3339(start_datetime)

   call elsi_check_handle(e_h,caller)
   call elsi_ready_handle(e_h,caller)

   ! Update counter
   e_h%n_elsi_calls = e_h%n_elsi_calls+1

   ! Safety check
   call elsi_check(e_h,caller)

   call elsi_print_settings(e_h)

   select case(e_h%solver)
   case(ELPA_SOLVER)
      if(e_h%parallel_mode == SINGLE_PROC) then
         call elsi_solve_evp_lapack_cmplx(e_h,ham,ovlp,eval,evec)
      else
         call elsi_solve_evp_elpa_cmplx(e_h,ham,ovlp,eval,evec)
      endif

      solver_used = ELPA_SOLVER
   case(OMM_SOLVER)
      call elsi_stop(" LIBOMM is not an eigensolver.",e_h,caller)
   case(PEXSI_SOLVER)
      call elsi_stop(" PEXSI is not an eigensolver.",e_h,caller)
   case(CHESS_SOLVER)
      call elsi_stop(" CHESS is not an eigensolver.",e_h,caller)
   case(SIPS_SOLVER)
      call elsi_stop(" SIPS not yet implemented.",e_h,caller)
   case(DMP_SOLVER)
      call elsi_stop(" DMP is not an eigensolver.",e_h,caller)
   case default
      call elsi_stop(" Unsupported solver.",e_h,caller)
   end select

   call elsi_process_solver_timing(e_h,output_type,data_type,solver_used,&
           start_datetime,t0)

end subroutine

!>
!! This routine computes the eigenvalues and eigenvectors. Note the
!! intent(inout) - it is because everything has the potential to be reused in
!! the next call.
!!
subroutine elsi_ev_real_sparse(e_h,ham,ovlp,eval,evec)

   implicit none

   type(elsi_handle), intent(inout) :: e_h                         !< Handle
   real(kind=r8),     intent(inout) :: ham(e_h%nnz_l_sp)           !< Hamiltonian
   real(kind=r8),     intent(inout) :: ovlp(e_h%nnz_l_sp)          !< Overlap
   real(kind=r8),     intent(inout) :: eval(e_h%n_basis)           !< Eigenvalues
   real(kind=r8),     intent(inout) :: evec(e_h%n_lrow,e_h%n_lcol) !< Eigenvectors

   real(kind=r8)               :: t0
   integer(kind=i4)            :: solver_used = UNSET
   character(len=DATETIME_LEN) :: start_datetime

   integer(kind=i4),  parameter :: output_type = OUTPUT_EV
   integer(kind=i4),  parameter :: data_type = REAL_VALUES
   character(len=40), parameter :: caller = "elsi_ev_real_sparse"

   call elsi_get_time(e_h,t0)
   call elsi_get_datetime_rfc3339(start_datetime)

   call elsi_check_handle(e_h,caller)
   call elsi_ready_handle(e_h,caller)

   ! Update counter
   e_h%n_elsi_calls = e_h%n_elsi_calls+1

   ! Safety check
   call elsi_check(e_h,caller)

   call elsi_print_settings(e_h)

   select case(e_h%solver)
   case(ELPA_SOLVER)
      call elsi_sips_to_blacs_hs_real(e_h,ham,ovlp)
      call elsi_solve_evp_elpa_real(e_h,e_h%ham_real_elpa,e_h%ovlp_real_elpa,&
              eval,evec)

      solver_used = ELPA_SOLVER
   case(OMM_SOLVER)
      call elsi_stop(" LIBOMM is not an eigensolver.",e_h,caller)
   case(PEXSI_SOLVER)
      call elsi_stop(" PEXSI is not an eigensolver.",e_h,caller)
   case(CHESS_SOLVER)
      call elsi_stop(" CHESS is not an eigensolver.",e_h,caller)
   case(SIPS_SOLVER) ! TODO
      call elsi_stop(" SIPS not yet implemented.",e_h,caller)
   case(DMP_SOLVER)
      call elsi_stop(" DMP is not an eigensolver.",e_h,caller)
   case default
      call elsi_stop(" Unsupported solver.",e_h,caller)
   end select

   call elsi_process_solver_timing(e_h,output_type,data_type,solver_used,&
           start_datetime,t0)

end subroutine

!>
!! This routine computes the eigenvalues and eigenvectors. Note the
!! intent(inout) - it is because everything has the potential to be reused in
!! the next call.
!!
subroutine elsi_ev_complex_sparse(e_h,ham,ovlp,eval,evec)

   implicit none

   type(elsi_handle), intent(inout) :: e_h                         !< Handle
   complex(kind=r8),  intent(inout) :: ham(e_h%nnz_l_sp)           !< Hamiltonian
   complex(kind=r8),  intent(inout) :: ovlp(e_h%nnz_l_sp)          !< Overlap
   real(kind=r8),     intent(inout) :: eval(e_h%n_basis)           !< Eigenvalues
   complex(kind=r8),  intent(inout) :: evec(e_h%n_lrow,e_h%n_lcol) !< Eigenvectors

   real(kind=r8)               :: t0
   integer(kind=i4)            :: solver_used = UNSET
   character(len=DATETIME_LEN) :: start_datetime

   integer(kind=i4),  parameter :: output_type = OUTPUT_EV
   integer(kind=i4),  parameter :: data_type = COMPLEX_VALUES
   character(len=40), parameter :: caller = "elsi_ev_complex_sparse"

   call elsi_get_time(e_h,t0)
   call elsi_get_datetime_rfc3339(start_datetime)

   call elsi_check_handle(e_h,caller)
   call elsi_ready_handle(e_h,caller)

   ! Update counter
   e_h%n_elsi_calls = e_h%n_elsi_calls+1

   ! Safety check
   call elsi_check(e_h,caller)

   call elsi_print_settings(e_h)

   select case(e_h%solver)
   case(ELPA_SOLVER)
      call elsi_sips_to_blacs_hs_cmplx(e_h,ham,ovlp)
      call elsi_solve_evp_elpa_cmplx(e_h,e_h%ham_cmplx_elpa,&
              e_h%ovlp_cmplx_elpa,eval,evec)

      solver_used = ELPA_SOLVER
   case(OMM_SOLVER)
      call elsi_stop(" LIBOMM is not an eigensolver.",e_h,caller)
   case(PEXSI_SOLVER)
      call elsi_stop(" PEXSI is not an eigensolver.",e_h,caller)
   case(CHESS_SOLVER)
      call elsi_stop(" CHESS is not an eigensolver.",e_h,caller)
   case(SIPS_SOLVER)
      call elsi_stop(" SIPS not yet implemented.",e_h,caller)
   case(DMP_SOLVER)
      call elsi_stop(" DMP is not an eigensolver.",e_h,caller)
   case default
      call elsi_stop(" Unsupported solver.",e_h,caller)
   end select

   call elsi_process_solver_timing(e_h,output_type,data_type,solver_used,&
           start_datetime,t0)

end subroutine

!>
!! This routine computes the density matrix. Note the intent(inout) - it is
!! because everything has the potential to be reused in the next call.
!!
subroutine elsi_dm_real(e_h,ham,ovlp,dm,energy)

   implicit none

   type(elsi_handle), intent(inout) :: e_h                         !< Handle
   real(kind=r8),     intent(inout) :: ham(e_h%n_lrow,e_h%n_lcol)  !< Hamiltonian
   real(kind=r8),     intent(inout) :: ovlp(e_h%n_lrow,e_h%n_lcol) !< Overlap
   real(kind=r8),     intent(inout) :: dm(e_h%n_lrow,e_h%n_lcol)   !< Density matrix
   real(kind=r8),     intent(inout) :: energy                      !< Energy

   real(kind=r8)               :: t0
   integer(kind=i4)            :: solver_used = UNSET
   character(len=DATETIME_LEN) :: start_datetime

   integer(kind=i4),  parameter :: output_type = OUTPUT_DM
   integer(kind=i4),  parameter :: data_type = REAL_VALUES
   character(len=40), parameter :: caller = "elsi_dm_real"

   call elsi_get_time(e_h,t0)
   call elsi_get_datetime_rfc3339(start_datetime)

   call elsi_check_handle(e_h,caller)
   call elsi_ready_handle(e_h,caller)

   ! Update counter
   e_h%n_elsi_calls = e_h%n_elsi_calls+1

   ! Safety check
   call elsi_check(e_h,caller)

   call elsi_print_settings(e_h)

   select case(e_h%solver)
   case(ELPA_SOLVER)
      ! Allocate
      if(.not. allocated(e_h%eval_elpa)) then
         call elsi_allocate(e_h,e_h%eval_elpa,e_h%n_basis,"eval_elpa",caller)
      endif
      if(.not. allocated(e_h%evec_real_elpa)) then
         call elsi_allocate(e_h,e_h%evec_real_elpa,e_h%n_lrow,e_h%n_lcol,&
                 "evec_real_elpa",caller)
      endif

      ! Save overlap
      if(e_h%n_elsi_calls==1 .and. e_h%elpa_n_single > 0) then
         call elsi_allocate(e_h,e_h%ovlp_real_copy,e_h%n_lrow,e_h%n_lcol,&
                 "ovlp_real_copy",caller)
         e_h%ovlp_real_copy = ovlp
      endif

      call elsi_solve_evp_elpa_real(e_h,ham,ovlp,e_h%eval_elpa,&
              e_h%evec_real_elpa)
      call elsi_compute_occ_elpa(e_h,e_h%eval_elpa)
      call elsi_compute_dm_elpa_real(e_h,e_h%evec_real_elpa,dm,ham)
      call elsi_get_energy(e_h,energy,ELPA_SOLVER)

      solver_used = ELPA_SOLVER

      ! Normalize density matrix
      if(e_h%n_elsi_calls <= e_h%elpa_n_single) then
         call elsi_normalize_dm_elpa_real(e_h,e_h%ovlp_real_copy,dm)
      endif

      e_h%mu_ready = .true.
   case(OMM_SOLVER)
      if(e_h%n_elsi_calls <= e_h%omm_n_elpa) then
         if(e_h%n_elsi_calls == 1 .and. e_h%omm_flavor == 0) then
            ! Overlap will be destroyed by Cholesky
            call elsi_allocate(e_h,e_h%ovlp_real_copy,e_h%n_lrow,e_h%n_lcol,&
                    "ovlp_real_copy",caller)
            e_h%ovlp_real_copy = ovlp
         endif

         ! Compute libOMM initial guess by ELPA
         if(.not. allocated(e_h%eval_elpa)) then
            call elsi_allocate(e_h,e_h%eval_elpa,e_h%n_basis,"eval_elpa",caller)
         endif
         if(.not. allocated(e_h%evec_real_elpa)) then
            call elsi_allocate(e_h,e_h%evec_real_elpa,e_h%n_lrow,e_h%n_lcol,&
                    "evec_real_elpa",caller)
         endif

         call elsi_solve_evp_elpa_real(e_h,ham,ovlp,e_h%eval_elpa,&
                 e_h%evec_real_elpa)
         call elsi_compute_occ_elpa(e_h,e_h%eval_elpa)
         call elsi_compute_dm_elpa_real(e_h,e_h%evec_real_elpa,dm,ham)
         call elsi_get_energy(e_h,energy,ELPA_SOLVER)

         solver_used = ELPA_SOLVER
      else ! ELPA is done
         if(allocated(e_h%ovlp_real_copy)) then
            ! Retrieve overlap matrix that has been destroyed by Cholesky
            ovlp = e_h%ovlp_real_copy
            call elsi_deallocate(e_h,e_h%ovlp_real_copy,"ovlp_real_copy")
         endif

         if(.not. e_h%c_omm%is_initialized) then
            call m_allocate(e_h%c_omm,e_h%omm_n_states,e_h%n_basis,"pddbc")
         endif

         ! Initialize coefficient matrix with ELPA eigenvectors if possible
         if(e_h%omm_n_elpa > 0 .and. e_h%n_elsi_calls == e_h%omm_n_elpa+1) then
            ! libOMM coefficient matrix is the transpose of ELPA eigenvectors
            call pdtran(e_h%n_basis,e_h%n_basis,1.0_r8,e_h%evec_real_elpa,1,1,&
                    e_h%sc_desc,0.0_r8,dm,1,1,e_h%sc_desc)

            e_h%c_omm%dval(1:e_h%c_omm%iaux2(1),1:e_h%c_omm%iaux2(2)) = &
               dm(1:e_h%c_omm%iaux2(1),1:e_h%c_omm%iaux2(2))

            ! ELPA matrices are no longer needed
            if(allocated(e_h%evec_real_elpa)) then
               call elsi_deallocate(e_h,e_h%evec_real_elpa,"evec_real_elpa")
            endif
            if(allocated(e_h%eval_elpa)) then
               call elsi_deallocate(e_h,e_h%eval_elpa,"eval_elpa")
            endif
            if(allocated(e_h%eval_all)) then
               call elsi_deallocate(e_h,e_h%eval_all,"eval_all")
            endif
            if(allocated(e_h%occ_num)) then
               call elsi_deallocate(e_h,e_h%occ_num,"occ_num")
            endif
            if(allocated(e_h%k_weight)) then
               call elsi_deallocate(e_h,e_h%k_weight,"k_weight")
            endif
         endif

         call elsi_solve_evp_omm_real(e_h,ham,ovlp,dm)
         call elsi_get_energy(e_h,energy,OMM_SOLVER)

         solver_used = OMM_SOLVER
      endif
   case(PEXSI_SOLVER)
      call elsi_init_pexsi(e_h)
      call elsi_blacs_to_pexsi_hs_real(e_h,ham,ovlp)

      if(.not. allocated(e_h%dm_real_pexsi)) then
         call elsi_allocate(e_h,e_h%dm_real_pexsi,e_h%nnz_l_sp,"dm_real_pexsi",&
                 caller)
      endif
      e_h%dm_real_pexsi = 0.0_r8

      call elsi_solve_evp_pexsi_real(e_h,e_h%ham_real_pexsi,&
              e_h%ovlp_real_pexsi,e_h%dm_real_pexsi)
      call elsi_pexsi_to_blacs_dm_real(e_h,dm)
      call elsi_get_energy(e_h,energy,PEXSI_SOLVER)

      solver_used = PEXSI_SOLVER

      e_h%mu_ready = .true.
   case(CHESS_SOLVER)
      call elsi_blacs_to_chess_hs_real(e_h,ham,ovlp)
      call elsi_init_chess(e_h)

      call elsi_solve_evp_chess_real(e_h)
      call elsi_chess_to_blacs_dm_real(e_h,dm)
      call elsi_get_energy(e_h,energy,CHESS_SOLVER)

      solver_used = CHESS_SOLVER

      e_h%mu_ready = .true.
   case(SIPS_SOLVER)
      call elsi_stop(" SIPS not yet implemented.",e_h,caller)
   case(DMP_SOLVER)
      ! Save Hamiltonian and overlap
      if(e_h%n_elsi_calls==1) then
         call elsi_allocate(e_h,e_h%ham_real_copy,e_h%n_lrow,e_h%n_lcol,&
                 "ham_real_copy",caller)
         call elsi_allocate(e_h,e_h%ovlp_real_copy,e_h%n_lrow,e_h%n_lcol,&
                 "ovlp_real_copy",caller)
         e_h%ovlp_real_copy = ovlp
      endif
      e_h%ham_real_copy = ham

      ! Solve
      call elsi_solve_evp_dmp_real(e_h,ham,ovlp,dm)
      call elsi_get_energy(e_h,energy,DMP_SOLVER)

      solver_used = DMP_SOLVER
   case default
      call elsi_stop(" Unsupported solver.",e_h,caller)
   end select

   call elsi_process_solver_timing(e_h,output_type,data_type,solver_used,&
           start_datetime,t0)

   e_h%edm_ready_real = .true.

end subroutine

!>
!! This routine computes the density matrix. Note the intent(inout) - it is
!! because everything has the potential to be reused in the next call.
!!
subroutine elsi_dm_complex(e_h,ham,ovlp,dm,energy)

   implicit none

   type(elsi_handle), intent(inout) :: e_h                         !< Handle
   complex(kind=r8),  intent(inout) :: ham(e_h%n_lrow,e_h%n_lcol)  !< Hamiltonian
   complex(kind=r8),  intent(inout) :: ovlp(e_h%n_lrow,e_h%n_lcol) !< Overlap
   complex(kind=r8),  intent(inout) :: dm(e_h%n_lrow,e_h%n_lcol)   !< Density matrix
   real(kind=r8),     intent(inout) :: energy                      !< Energy

   real(kind=r8)               :: t0
   integer(kind=i4)            :: solver_used = UNSET
   character(len=DATETIME_LEN) :: start_datetime

   integer(kind=i4),  parameter :: output_type = OUTPUT_DM
   integer(kind=i4),  parameter :: data_type = COMPLEX_VALUES
   character(len=40), parameter :: caller = "elsi_dm_complex"

   call elsi_get_time(e_h,t0)
   call elsi_get_datetime_rfc3339(start_datetime)

   call elsi_check_handle(e_h,caller)
   call elsi_ready_handle(e_h,caller)

   ! Update counter
   e_h%n_elsi_calls = e_h%n_elsi_calls+1

   ! Safety check
   call elsi_check(e_h,caller)

   call elsi_print_settings(e_h)

   select case(e_h%solver)
   case(ELPA_SOLVER)
      if(.not. allocated(e_h%eval_elpa)) then
         call elsi_allocate(e_h,e_h%eval_elpa,e_h%n_basis,"eval_elpa",caller)
      endif
      if(.not. allocated(e_h%evec_cmplx_elpa)) then
         call elsi_allocate(e_h,e_h%evec_cmplx_elpa,e_h%n_lrow,e_h%n_lcol,&
                 "evec_cmplx_elpa",caller)
      endif

      ! Save overlap
      if(e_h%n_elsi_calls==1 .and. e_h%elpa_n_single > 0) then
         call elsi_allocate(e_h,e_h%ovlp_cmplx_copy,e_h%n_lrow,e_h%n_lcol,&
                 "ovlp_cmplx_copy",caller)
         e_h%ovlp_cmplx_copy = ovlp
      endif

      call elsi_solve_evp_elpa_cmplx(e_h,ham,ovlp,e_h%eval_elpa,&
              e_h%evec_cmplx_elpa)
      call elsi_compute_occ_elpa(e_h,e_h%eval_elpa)
      call elsi_compute_dm_elpa_cmplx(e_h,e_h%evec_cmplx_elpa,dm,ham)
      call elsi_get_energy(e_h,energy,ELPA_SOLVER)

      solver_used = ELPA_SOLVER

      ! Normalize density matrix
      if(e_h%n_elsi_calls <= e_h%elpa_n_single) then
         call elsi_normalize_dm_elpa_cmplx(e_h,e_h%ovlp_cmplx_copy,dm)
      endif

      e_h%mu_ready = .true.
   case(OMM_SOLVER)
      if(e_h%n_elsi_calls <= e_h%omm_n_elpa) then
         if(e_h%n_elsi_calls == 1 .and. e_h%omm_flavor == 0) then
            ! Overlap will be destroyed by Cholesky
            call elsi_allocate(e_h,e_h%ovlp_cmplx_copy,e_h%n_lrow,e_h%n_lcol,&
                    "ovlp_cmplx_copy",caller)
            e_h%ovlp_cmplx_copy = ovlp
         endif

         ! Compute libOMM initial guess by ELPA
         if(.not. allocated(e_h%eval_elpa)) then
            call elsi_allocate(e_h,e_h%eval_elpa,e_h%n_basis,"eval_elpa",caller)
         endif
         if(.not. allocated(e_h%evec_cmplx_elpa)) then
            call elsi_allocate(e_h,e_h%evec_cmplx_elpa,e_h%n_lrow,e_h%n_lcol,&
                    "evec_cmplx_elpa",caller)
         endif

         call elsi_solve_evp_elpa_cmplx(e_h,ham,ovlp,e_h%eval_elpa,&
                 e_h%evec_cmplx_elpa)
         call elsi_compute_occ_elpa(e_h,e_h%eval_elpa)
         call elsi_compute_dm_elpa_cmplx(e_h,e_h%evec_cmplx_elpa,dm,ham)
         call elsi_get_energy(e_h,energy,ELPA_SOLVER)

         solver_used = ELPA_SOLVER
      else ! ELPA is done
         if(allocated(e_h%ovlp_cmplx_copy)) then
            ! Retrieve overlap matrix that has been destroyed by Cholesky
            ovlp = e_h%ovlp_cmplx_copy
            call elsi_deallocate(e_h,e_h%ovlp_cmplx_copy,"ovlp_cmplx_copy")
         endif

         if(.not. e_h%c_omm%is_initialized) then
            call m_allocate(e_h%c_omm,e_h%omm_n_states,e_h%n_basis,"pzdbc")
         endif

         ! Initialize coefficient matrix with ELPA eigenvectors if possible
         if(e_h%omm_n_elpa > 0 .and. e_h%n_elsi_calls == e_h%omm_n_elpa+1) then
            ! libOMM coefficient matrix is the transpose of ELPA eigenvectors
            call pztranc(e_h%n_basis,e_h%n_basis,(1.0_r8,0.0_r8),&
                    e_h%evec_cmplx_elpa,1,1,e_h%sc_desc,(0.0_r8,0.0_r8),dm,1,1,&
                    e_h%sc_desc)

            e_h%c_omm%zval(1:e_h%c_omm%iaux2(1),1:e_h%c_omm%iaux2(2)) = &
               dm(1:e_h%c_omm%iaux2(1),1:e_h%c_omm%iaux2(2))

            ! ELPA matrices are no longer needed
            if(allocated(e_h%evec_cmplx_elpa)) then
               call elsi_deallocate(e_h,e_h%evec_cmplx_elpa,"evec_cmplx_elpa")
            endif
            if(allocated(e_h%eval_elpa)) then
               call elsi_deallocate(e_h,e_h%eval_elpa,"eval_elpa")
            endif
            if(allocated(e_h%eval_all)) then
               call elsi_deallocate(e_h,e_h%eval_all,"eval_all")
            endif
            if(allocated(e_h%occ_num)) then
               call elsi_deallocate(e_h,e_h%occ_num,"occ_num")
            endif
            if(allocated(e_h%k_weight)) then
               call elsi_deallocate(e_h,e_h%k_weight,"k_weight")
            endif
         endif

         call elsi_solve_evp_omm_cmplx(e_h,ham,ovlp,dm)
         call elsi_get_energy(e_h,energy,OMM_SOLVER)

         solver_used = OMM_SOLVER
      endif
   case(PEXSI_SOLVER)
      call elsi_init_pexsi(e_h)
      call elsi_blacs_to_pexsi_hs_cmplx(e_h,ham,ovlp)

      if(.not. allocated(e_h%dm_cmplx_pexsi)) then
         call elsi_allocate(e_h,e_h%dm_cmplx_pexsi,e_h%nnz_l_sp,&
                 "dm_cmplx_pexsi",caller)
      endif
      e_h%dm_cmplx_pexsi = (0.0_r8,0.0_r8)

      call elsi_solve_evp_pexsi_cmplx(e_h,e_h%ham_cmplx_pexsi,&
              e_h%ovlp_cmplx_pexsi,e_h%dm_cmplx_pexsi)
      call elsi_pexsi_to_blacs_dm_cmplx(e_h,dm)
      call elsi_get_energy(e_h,energy,PEXSI_SOLVER)

      solver_used = PEXSI_SOLVER

      e_h%mu_ready = .true.
   case(CHESS_SOLVER)
      call elsi_stop(" CHESS not yet implemented.",e_h,caller)
   case(SIPS_SOLVER)
      call elsi_stop(" SIPS not yet implemented.",e_h,caller)
   case(DMP_SOLVER)
      call elsi_stop(" DMP not yet implemented.",e_h,caller)
   case default
      call elsi_stop(" Unsupported solver.",e_h,caller)
   end select

   call elsi_process_solver_timing(e_h,output_type,data_type,solver_used,&
           start_datetime,t0)

   e_h%edm_ready_cmplx = .true.

end subroutine

!>
!! This routine computes the density matrix. Note the intent(inout) - it is
!! because everything has the potential to be reused in the next call.
!!
subroutine elsi_dm_real_sparse(e_h,ham,ovlp,dm,energy)

   implicit none

   type(elsi_handle), intent(inout) :: e_h                !< Handle
   real(kind=r8),     intent(inout) :: ham(e_h%nnz_l_sp)  !< Hamiltonian
   real(kind=r8),     intent(inout) :: ovlp(e_h%nnz_l_sp) !< Overlap
   real(kind=r8),     intent(inout) :: dm(e_h%nnz_l_sp)   !< Density matrix
   real(kind=r8),     intent(inout) :: energy             !< Energy

   real(kind=r8)               :: t0
   integer(kind=i4)            :: solver_used = UNSET
   character(len=DATETIME_LEN) :: start_datetime

   integer(kind=i4),  parameter :: output_type = OUTPUT_DM
   integer(kind=i4),  parameter :: data_type = REAL_VALUES
   character(len=40), parameter :: caller = "elsi_dm_real_sparse"

   call elsi_get_time(e_h,t0)
   call elsi_get_datetime_rfc3339(start_datetime)

   call elsi_check_handle(e_h,caller)
   call elsi_ready_handle(e_h,caller)

   ! Update counter
   e_h%n_elsi_calls = e_h%n_elsi_calls+1

   ! Safety check
   call elsi_check(e_h,caller)

   call elsi_print_settings(e_h)

   select case(e_h%solver)
   case(ELPA_SOLVER)
      ! Set up BLACS if not done by user
      if(.not. e_h%blacs_ready) then
         call elsi_init_blacs(e_h)
      endif

      call elsi_sips_to_blacs_hs_real(e_h,ham,ovlp)

      if(.not. allocated(e_h%eval_elpa)) then
         call elsi_allocate(e_h,e_h%eval_elpa,e_h%n_basis,"eval_elpa",caller)
      endif
      if(.not. allocated(e_h%evec_real_elpa)) then
         call elsi_allocate(e_h,e_h%evec_real_elpa,e_h%n_lrow,e_h%n_lcol,&
                 "evec_real_elpa",caller)
      endif
      if(.not. allocated(e_h%dm_real_elpa)) then
         call elsi_allocate(e_h,e_h%dm_real_elpa,e_h%n_lrow,e_h%n_lcol,&
                 "dm_real_elpa",caller)
      endif

      call elsi_solve_evp_elpa_real(e_h,e_h%ham_real_elpa,e_h%ovlp_real_elpa,&
              e_h%eval_elpa,e_h%evec_real_elpa)
      call elsi_compute_occ_elpa(e_h,e_h%eval_elpa)
      call elsi_compute_dm_elpa_real(e_h,e_h%evec_real_elpa,e_h%dm_real_elpa,&
              e_h%ham_real_elpa)
      call elsi_blacs_to_sips_dm_real(e_h,dm)
      call elsi_get_energy(e_h,energy,ELPA_SOLVER)

      solver_used = ELPA_SOLVER

      e_h%mu_ready = .true.
   case(OMM_SOLVER)
      ! Set up BLACS if not done by user
      if(.not. e_h%blacs_ready) then
         call elsi_init_blacs(e_h)
      endif

      call elsi_sips_to_blacs_hs_real(e_h,ham,ovlp)

      if(e_h%n_elsi_calls <= e_h%omm_n_elpa) then
         if(e_h%n_elsi_calls == 1 .and. e_h%omm_flavor == 0) then
            ! Overlap will be destroyed by Cholesky
            call elsi_allocate(e_h,e_h%ovlp_real_copy,e_h%n_lrow,e_h%n_lcol,&
                    "ovlp_real_copy",caller)
            e_h%ovlp_real_copy = e_h%ovlp_real_elpa
         endif

         ! Compute libOMM initial guess by ELPA
         if(.not. allocated(e_h%eval_elpa)) then
            call elsi_allocate(e_h,e_h%eval_elpa,e_h%n_basis,"eval_elpa",caller)
         endif
         if(.not. allocated(e_h%evec_real_elpa)) then
            call elsi_allocate(e_h,e_h%evec_real_elpa,e_h%n_lrow,e_h%n_lcol,&
                    "evec_real_elpa",caller)
         endif
         if(.not. allocated(e_h%dm_real_elpa)) then
            call elsi_allocate(e_h,e_h%dm_real_elpa,e_h%n_lrow,e_h%n_lcol,&
                    "dm_real_elpa",caller)
         endif

         call elsi_solve_evp_elpa_real(e_h,e_h%ham_real_elpa,&
                 e_h%ovlp_real_elpa,e_h%eval_elpa,e_h%evec_real_elpa)
         call elsi_compute_occ_elpa(e_h,e_h%eval_elpa)
         call elsi_compute_dm_elpa_real(e_h,e_h%evec_real_elpa,&
                 e_h%dm_real_elpa,e_h%ham_real_elpa)
         call elsi_blacs_to_sips_dm_real(e_h,dm)
         call elsi_get_energy(e_h,energy,ELPA_SOLVER)

         solver_used = ELPA_SOLVER
      else ! ELPA is done
         if(allocated(e_h%ovlp_real_copy)) then
            ! Retrieve overlap matrix that has been destroyed by Cholesky
            e_h%ovlp_real_elpa = e_h%ovlp_real_copy
            call elsi_deallocate(e_h,e_h%ovlp_real_copy,"ovlp_real_copy")
         endif

         if(.not. e_h%c_omm%is_initialized) then
            call m_allocate(e_h%c_omm,e_h%omm_n_states,e_h%n_basis,"pddbc")
         endif
         if(.not. allocated(e_h%dm_real_elpa)) then
            call elsi_allocate(e_h,e_h%dm_real_elpa,e_h%n_lrow,e_h%n_lcol,&
                    "dm_real_elpa",caller)
         endif

         ! Initialize coefficient matrix with ELPA eigenvectors if possible
         if(e_h%omm_n_elpa > 0 .and. e_h%n_elsi_calls == e_h%omm_n_elpa+1) then
            ! libOMM coefficient matrix is the transpose of ELPA eigenvectors
            call pdtran(e_h%n_basis,e_h%n_basis,1.0_r8,e_h%evec_real_elpa,1,1,&
                    e_h%sc_desc,0.0_r8,e_h%dm_real_elpa,1,1,e_h%sc_desc)

            e_h%c_omm%dval(1:e_h%c_omm%iaux2(1),1:e_h%c_omm%iaux2(2)) = &
               e_h%dm_real_elpa(1:e_h%c_omm%iaux2(1),1:e_h%c_omm%iaux2(2))

            ! ELPA matrices are no longer needed
            if(allocated(e_h%evec_real_elpa)) then
               call elsi_deallocate(e_h,e_h%evec_real_elpa,"evec_real_elpa")
            endif
            if(allocated(e_h%eval_elpa)) then
               call elsi_deallocate(e_h,e_h%eval_elpa,"eval_elpa")
            endif
            if(allocated(e_h%occ_num)) then
               call elsi_deallocate(e_h,e_h%occ_num,"occ_num")
            endif
         endif

         call elsi_solve_evp_omm_real(e_h,e_h%ham_real_elpa,e_h%ovlp_real_elpa,&
                 e_h%dm_real_elpa)
         call elsi_blacs_to_sips_dm_real(e_h,dm)
         call elsi_get_energy(e_h,energy,OMM_SOLVER)

         solver_used = OMM_SOLVER
      endif
   case(PEXSI_SOLVER)
      call elsi_init_pexsi(e_h)

      call elsi_solve_evp_pexsi_real(e_h,ham,ovlp,dm)
      call elsi_get_energy(e_h,energy,PEXSI_SOLVER)

      solver_used = PEXSI_SOLVER

      e_h%mu_ready = .true.
   case(CHESS_SOLVER) ! TODO
      call elsi_stop(" CHESS not yet implemented.",e_h,caller)
   case(SIPS_SOLVER)
      call elsi_stop(" SIPS not yet implemented.",e_h,caller)
   case(DMP_SOLVER)
      ! Set up BLACS if not done by user
      if(.not. e_h%blacs_ready) then
         call elsi_init_blacs(e_h)
      endif

      call elsi_sips_to_blacs_hs_real(e_h,ham,ovlp)

      if(.not. allocated(e_h%dm_real_elpa)) then
         call elsi_allocate(e_h,e_h%dm_real_elpa,e_h%n_lrow,e_h%n_lcol,&
                 "dm_real_elpa",caller)
      endif

      ! Save Hamiltonian and overlap
      if(e_h%n_elsi_calls==1) then
         call elsi_allocate(e_h,e_h%ham_real_copy,e_h%n_lrow,e_h%n_lcol,&
                 "ham_real_copy",caller)
         call elsi_allocate(e_h,e_h%ovlp_real_copy,e_h%n_lrow,e_h%n_lcol,&
                 "ovlp_real_copy",caller)
         e_h%ham_real_copy  = e_h%ham_real_elpa
         e_h%ovlp_real_copy = e_h%ovlp_real_elpa
      endif

      call elsi_solve_evp_dmp_real(e_h,e_h%ham_real_elpa,e_h%ovlp_real_elpa,&
              e_h%dm_real_elpa)
      call elsi_blacs_to_sips_dm_real(e_h,dm)
      call elsi_get_energy(e_h,energy,DMP_SOLVER)

      solver_used = DMP_SOLVER
   case default
      call elsi_stop(" Unsupported solver.",e_h,caller)
   end select

   call elsi_process_solver_timing(e_h,output_type,data_type,solver_used,&
           start_datetime,t0)

   e_h%edm_ready_real = .true.

end subroutine

!>
!! This routine computes the density matrix. Note the intent(inout) - it is
!! because everything has the potential to be reused in the next call.
!!
subroutine elsi_dm_complex_sparse(e_h,ham,ovlp,dm,energy)

   implicit none

   type(elsi_handle), intent(inout) :: e_h                !< Handle
   complex(kind=r8),  intent(inout) :: ham(e_h%nnz_l_sp)  !< Hamiltonian
   complex(kind=r8),  intent(inout) :: ovlp(e_h%nnz_l_sp) !< Overlap
   complex(kind=r8),  intent(inout) :: dm(e_h%nnz_l_sp)   !< Density matrix
   real(kind=r8),     intent(inout) :: energy             !< Energy

   real(kind=r8)               :: t0
   integer(kind=i4)            :: solver_used = UNSET
   character(len=DATETIME_LEN) :: start_datetime

   integer(kind=i4),  parameter :: output_type = OUTPUT_DM
   integer(kind=i4),  parameter :: data_type = COMPLEX_VALUES
   character(len=40), parameter :: caller = "elsi_dm_complex_sparse"

   call elsi_get_time(e_h,t0)
   call elsi_get_datetime_rfc3339(start_datetime)

   call elsi_check_handle(e_h,caller)
   call elsi_ready_handle(e_h,caller)

   ! Update counter
   e_h%n_elsi_calls = e_h%n_elsi_calls+1

   ! Safety check
   call elsi_check(e_h,caller)

   call elsi_print_settings(e_h)

   select case(e_h%solver)
   case(ELPA_SOLVER)
      ! Set up BLACS if not done by user
      if(.not. e_h%blacs_ready) then
         call elsi_init_blacs(e_h)
      endif

      call elsi_sips_to_blacs_hs_cmplx(e_h,ham,ovlp)

      if(.not. allocated(e_h%eval_elpa)) then
         call elsi_allocate(e_h,e_h%eval_elpa,e_h%n_basis,"eval_elpa",caller)
      endif
      if(.not. allocated(e_h%evec_cmplx_elpa)) then
         call elsi_allocate(e_h,e_h%evec_cmplx_elpa,e_h%n_lrow,e_h%n_lcol,&
                 "evec_cmplx_elpa",caller)
      endif
      if(.not. allocated(e_h%dm_cmplx_elpa)) then
         call elsi_allocate(e_h,e_h%dm_cmplx_elpa,e_h%n_lrow,e_h%n_lcol,&
                 "dm_cmplx_elpa",caller)
      endif

      call elsi_solve_evp_elpa_cmplx(e_h,e_h%ham_cmplx_elpa,&
              e_h%ovlp_cmplx_elpa,e_h%eval_elpa,e_h%evec_cmplx_elpa)
      call elsi_compute_occ_elpa(e_h,e_h%eval_elpa)
      call elsi_compute_dm_elpa_cmplx(e_h,e_h%evec_cmplx_elpa,&
              e_h%dm_cmplx_elpa,e_h%ham_cmplx_elpa)
      call elsi_blacs_to_sips_dm_cmplx(e_h,dm)
      call elsi_get_energy(e_h,energy,ELPA_SOLVER)

      solver_used = ELPA_SOLVER

      e_h%mu_ready = .true.
   case(OMM_SOLVER)
      ! Set up BLACS if not done by user
      if(.not. e_h%blacs_ready) then
         call elsi_init_blacs(e_h)
      endif

      call elsi_sips_to_blacs_hs_cmplx(e_h,ham,ovlp)

      if(e_h%n_elsi_calls <= e_h%omm_n_elpa) then
         if(e_h%n_elsi_calls == 1 .and. e_h%omm_flavor == 0) then
            ! Overlap will be destroyed by Cholesky
            call elsi_allocate(e_h,e_h%ovlp_cmplx_copy,e_h%n_lrow,e_h%n_lcol,&
                    "ovlp_cmplx_copy",caller)
            e_h%ovlp_cmplx_copy = e_h%ovlp_cmplx_elpa
         endif

         if(.not. allocated(e_h%eval_elpa)) then
            call elsi_allocate(e_h,e_h%eval_elpa,e_h%n_basis,"eval_elpa",caller)
         endif
         if(.not. allocated(e_h%evec_cmplx_elpa)) then
            call elsi_allocate(e_h,e_h%evec_cmplx_elpa,e_h%n_lrow,e_h%n_lcol,&
                    "evec_cmplx_elpa",caller)
         endif
         if(.not. allocated(e_h%dm_cmplx_elpa)) then
            call elsi_allocate(e_h,e_h%dm_cmplx_elpa,e_h%n_lrow,e_h%n_lcol,&
                    "dm_cmplx_elpa",caller)
         endif

         call elsi_solve_evp_elpa_cmplx(e_h,e_h%ham_cmplx_elpa,&
                 e_h%ovlp_cmplx_elpa,e_h%eval_elpa,e_h%evec_cmplx_elpa)
         call elsi_compute_occ_elpa(e_h,e_h%eval_elpa)
         call elsi_compute_dm_elpa_cmplx(e_h,e_h%evec_cmplx_elpa,&
                 e_h%dm_cmplx_elpa,e_h%ham_cmplx_elpa)
         call elsi_blacs_to_sips_dm_cmplx(e_h,dm)
         call elsi_get_energy(e_h,energy,ELPA_SOLVER)

         solver_used = ELPA_SOLVER
      else ! ELPA is done
         if(allocated(e_h%ovlp_cmplx_copy)) then
            ! Retrieve overlap matrix that has been destroyed by Cholesky
            e_h%ovlp_cmplx_elpa = e_h%ovlp_cmplx_copy
            call elsi_deallocate(e_h,e_h%ovlp_cmplx_copy,"ovlp_cmplx_copy")
         endif

         if(.not. e_h%c_omm%is_initialized) then
            call m_allocate(e_h%c_omm,e_h%omm_n_states,e_h%n_basis,"pzdbc")
         endif
         if(.not. allocated(e_h%dm_cmplx_elpa)) then
            call elsi_allocate(e_h,e_h%dm_cmplx_elpa,e_h%n_lrow,e_h%n_lcol,&
                    "dm_cmplx_elpa",caller)
         endif

         ! Initialize coefficient matrix with ELPA eigenvectors if possible
         if(e_h%omm_n_elpa > 0 .and. e_h%n_elsi_calls == e_h%omm_n_elpa+1) then
            ! libOMM coefficient matrix is the transpose of ELPA eigenvectors
            call pztranc(e_h%n_basis,e_h%n_basis,(1.0_r8,0.0_r8),&
                    e_h%evec_cmplx_elpa,1,1,e_h%sc_desc,(0.0_r8,0.0_r8),&
                    e_h%dm_cmplx_elpa,1,1,e_h%sc_desc)

            e_h%c_omm%zval(1:e_h%c_omm%iaux2(1),1:e_h%c_omm%iaux2(2)) = &
               e_h%dm_cmplx_elpa(1:e_h%c_omm%iaux2(1),1:e_h%c_omm%iaux2(2))

            ! ELPA matrices are no longer needed
            if(allocated(e_h%evec_cmplx_elpa)) then
               call elsi_deallocate(e_h,e_h%evec_cmplx_elpa,"evec_cmplx_elpa")
            endif
            if(allocated(e_h%eval_elpa)) then
               call elsi_deallocate(e_h,e_h%eval_elpa,"eval_elpa")
            endif
            if(allocated(e_h%occ_num)) then
               call elsi_deallocate(e_h,e_h%occ_num,"occ_num")
            endif
         endif

         call elsi_solve_evp_omm_cmplx(e_h,e_h%ham_cmplx_elpa,&
                 e_h%ovlp_cmplx_elpa,e_h%dm_cmplx_elpa)
         call elsi_blacs_to_sips_dm_cmplx(e_h,dm)
         call elsi_get_energy(e_h,energy,OMM_SOLVER)

         solver_used = OMM_SOLVER
      endif
   case(PEXSI_SOLVER)
      call elsi_init_pexsi(e_h)

      call elsi_solve_evp_pexsi_cmplx(e_h,ham,ovlp,dm)
      call elsi_get_energy(e_h,energy,PEXSI_SOLVER)

      solver_used = PEXSI_SOLVER

      e_h%mu_ready = .true.
   case(CHESS_SOLVER)
      call elsi_stop(" CHESS not yet implemented.",e_h,caller)
   case(SIPS_SOLVER)
      call elsi_stop(" SIPS not yet implemented.",e_h,caller)
   case(DMP_SOLVER)
      call elsi_stop(" DMP not yet implemented.",e_h,caller)
   case default
      call elsi_stop(" Unsupported solver.",e_h,caller)
   end select

   call elsi_process_solver_timing(e_h,output_type,data_type,solver_used,&
           start_datetime,t0)

   e_h%edm_ready_cmplx = .true.

end subroutine

!>
!! This routine initializes BLACS, in case that the user selects a sparse format
!! and BLACS is still used internally.
!!
subroutine elsi_init_blacs(e_h)

   implicit none

   type(elsi_handle), intent(inout) :: e_h !< Handle

   integer(kind=i4) :: nprow
   integer(kind=i4) :: npcol
   integer(kind=i4) :: blacs_ctxt
   integer(kind=i4) :: block_size

   character(len=40), parameter :: caller = "elsi_init_blacs"

   if(e_h%parallel_mode == MULTI_PROC .and. .not. e_h%blacs_ready) then
      ! Set square-like process grid
      do nprow = nint(sqrt(real(e_h%n_procs))),2,-1
         if(mod(e_h%n_procs,nprow) == 0) exit
      enddo

      npcol = e_h%n_procs/nprow

      if(max(nprow,npcol) > e_h%n_basis) then
         call elsi_stop(" Matrix size is too small for this number of MPI"//&
                 "tasks.",e_h,caller)
      endif

      ! Initialize BLACS
      blacs_ctxt = e_h%mpi_comm

      call BLACS_Gridinit(blacs_ctxt,'r',nprow,npcol)

      ! Find block size
      block_size = 1

      ! Maximum allowed value: 256
      do while (2*block_size*max(nprow,npcol) <= e_h%n_basis .and. &
                block_size < 256)
         block_size = 2*block_size
      enddo

      ! ELPA works better with a small block_size
      if(e_h%solver == ELPA_SOLVER) then
         block_size = min(32,block_size)
      endif

      call elsi_set_blacs(e_h,blacs_ctxt,block_size)
   endif

end subroutine

!>
!! This routine acts on the timing information, both to add it to the solver
!! timing summary and print it to the solver timing file.
!!
subroutine elsi_process_solver_timing(e_h,output_type,data_type,solver_used,&
              start_datetime,t0)

   implicit none

   type(elsi_handle),           intent(inout) :: e_h
   integer(kind=i4),            intent(in)    :: output_type
   integer(kind=i4),            intent(in)    :: data_type
   integer(kind=i4),            intent(in)    :: solver_used
   real(kind=r8),               intent(in)    :: t0
   character(len=DATETIME_LEN), intent(in)    :: start_datetime

   character(len=SETTING_STR_LEN) :: solver_tag
   real(kind=r8)                  :: t1, total_time
   integer(kind=i4)               :: temp_int
   integer(kind=i4)               :: comma_json_save
   integer(kind=i4)               :: iteration
   type(elsi_file_io_handle)      :: io_h

   character(len=40), parameter :: caller = "elsi_dm_complex_sparse"

   io_h = e_h%timings_file

   call elsi_get_time(e_h,t1)

   temp_int   = e_h%solver
   e_h%solver = solver_used
   total_time = t1-t0

   ! Output information about this solver invocation
   call elsi_get_solver_tag(e_h,solver_tag,data_type)
   call elsi_add_timing(e_h%timings,total_time,solver_tag)

   if(e_h%output_timings) then
      iteration = e_h%timings%n_timings

      ! Avoid comma at the end of the last entry
      comma_json_save = io_h%comma_json

      if(e_h%timings%n_timings == 1) then
         io_h%comma_json = NO_COMMA
      else
         io_h%comma_json = COMMA_BEFORE
      endif

      call elsi_print_solver_timing(e_h,output_type,data_type,start_datetime,&
              total_time,solver_tag,iteration,io_h,&
              e_h%timings%user_tags(iteration))

      io_h%comma_json = comma_json_save
   endif

   e_h%solver = temp_int

end subroutine

!>
!! This routine prints solver timing and relevant information.
!! TODO: Clean up interface.
!!
subroutine elsi_print_solver_timing(e_h,output_type,data_type,start_datetime,&
              total_time,elsi_tag_in,iter,io_h_in,user_tag_in)

   implicit none

   type(elsi_handle),           intent(inout)        :: e_h
   integer(kind=i4),            intent(in)           :: output_type
   integer(kind=i4),            intent(in)           :: data_type
   character(len=DATETIME_LEN), intent(in)           :: start_datetime
   real(kind=r8),               intent(in)           :: total_time
   character(len=*),            intent(in)           :: elsi_tag_in
   integer(kind=i4),            intent(in)           :: iter
   type(elsi_file_io_handle),   intent(in), optional :: io_h_in
   character(len=*),            intent(in), optional :: user_tag_in

<<<<<<< HEAD
   character(len=200)               :: info_str
   character(len=TIMING_STRING_LEN) :: elsi_tag
   character(len=TIMING_STRING_LEN) :: user_tag
   character(len=DATETIME_LEN)      :: record_datetime
   integer(kind=i4)                 :: comma_json_save
   type(elsi_file_io_handle)        :: io_h
=======
   character*200                  :: info_str
   character(len=SETTING_STR_LEN) :: elsi_tag
   character(len=SETTING_STR_LEN) :: user_tag
   character(len=DATETIME_LEN)    :: record_datetime
   integer(kind=i4)               :: comma_json_save
   type(elsi_file_io_handle)      :: io_h
>>>>>>> 1b653c33

   character(len=40), parameter :: caller = "elsi_print_solver_timing"

   if(present(io_h_in)) then
      io_h = io_h_in
   else
      io_h = e_h%stdio
   endif

   if(present(user_tag_in)) then
      user_tag = trim(user_tag_in)
   else
      user_tag = trim(UNSET_STRING)
   endif

   user_tag        = adjustr(user_tag)
   elsi_tag        = trim(elsi_tag_in)
   elsi_tag        = adjustr(elsi_tag)
   comma_json_save = io_h%comma_json

   call elsi_get_datetime_rfc3339(record_datetime)

   ! Print out patterned header, versioning information, and timing details
   if(io_h%file_format == HUMAN_READ) then
      write(info_str,"(A)") "--------------------------------------------------"
      call elsi_say(e_h,info_str,io_h)
      write(info_str,"(A,I10)") "Start of ELSI Solver Iteration ",iter
      call elsi_say(e_h,info_str,io_h)

      write(info_str,"(A)") ""
      call elsi_say(e_h,info_str,io_h)
      call elsi_print_versioning(e_h,io_h)

      write(info_str,"(A)") ""
      call elsi_say(e_h,info_str,io_h)
      write(info_str,"(A)") "Timing Details"
      call elsi_say(e_h,info_str,io_h)
      call append_string(io_h%prefix,"  ")
      if(output_type == OUTPUT_EV) then
         call elsi_say_setting(e_h,"Output Type","EIGENVECTORS",io_h)
      elseif(output_type == OUTPUT_DM) then
         call elsi_say_setting(e_h,"Output Type","DENSITY MATRIX",io_h)
      else
         call elsi_stop(" Unsupported output type.",e_h,caller)
      endif
      if(data_type == REAL_VALUES) then
         call elsi_say_setting(e_h,"Data Type","REAL",io_h)
      elseif(data_type == COMPLEX_VALUES) then
         call elsi_say_setting(e_h,"Data Type","COMPLEX",io_h)
      else
         call elsi_stop(" Unsupported data type.",e_h,caller)
      endif
      call elsi_say_setting(e_h,"ELSI Tag",elsi_tag,io_h)
      call elsi_say_setting(e_h,"User Tag",user_tag,io_h)
      call elsi_say_setting(e_h,"Timing (s)",total_time,io_h)
      call truncate_string(io_h%prefix,2)
   elseif(io_h%file_format == JSON) then
      if(io_h%comma_json == COMMA_BEFORE) then
         write(info_str,"(A)") ',{'
      else
         write(info_str,"(A)") '{'
      endif
      call elsi_say(e_h,info_str,io_h)

      io_h%comma_json = COMMA_AFTER ! Add commas behind all records before final
      call append_string(io_h%prefix,"  ")

      call elsi_print_versioning(e_h,io_h)

      call elsi_say_setting(e_h,"iteration",iter,io_h)
      if(output_type == OUTPUT_EV) then
         call elsi_say_setting(e_h,"output_type","EIGENVECTORS",io_h)
      elseif(output_type == OUTPUT_DM) then
         call elsi_say_setting(e_h,"output_type","DENSITY MATRIX",io_h)
      else
         call elsi_stop(" Unsupported output type.",e_h,caller)
      endif
      if(data_type == REAL_VALUES) then
         call elsi_say_setting(e_h,"data_type","REAL",io_h)
      elseif(data_type == COMPLEX_VALUES) then
         call elsi_say_setting(e_h,"data_type","COMPLEX",io_h)
      else
         call elsi_stop(" Unsupported data type.",e_h,caller)
      endif
      call elsi_say_setting(e_h,"elsi_tag",elsi_tag,io_h)
      call elsi_say_setting(e_h,"user_tag",user_tag,io_h)
      call elsi_say_setting(e_h,"proc_0_name",e_h%processor_name,io_h)
      call elsi_say_setting(e_h,"start_datetime",start_datetime,io_h)
      call elsi_say_setting(e_h,"record_datetime",record_datetime,io_h)
      call elsi_say_setting(e_h,"total_time",total_time,io_h)
      call truncate_string(io_h%prefix,2)
   else
      call elsi_stop(" Unsupported output format.",e_h,caller)
   endif

   call append_string(io_h%prefix,"  ")

   ! Print out handle summary
   if(io_h%file_format == HUMAN_READ) then
      write(info_str,"(A)") ""
      call elsi_say(e_h,info_str,io_h)
   endif
   call elsi_print_handle_summary(e_h,io_h)

   ! Print out matrix storage format settings
   if(io_h%file_format == HUMAN_READ) then
      write(info_str,"(A)") ""
      call elsi_say(e_h,info_str,io_h)
   endif
   call elsi_print_matrix_format_settings(e_h,io_h)

   ! Print out solver settings
   io_h%comma_json = NO_COMMA ! Final record in this scope
   if(io_h%file_format == HUMAN_READ) then
      write(info_str,"(A)") ""
      call elsi_say(e_h,info_str,io_h)
   endif
   call elsi_print_solver_settings(e_h,io_h)

   call truncate_string(io_h%prefix,2)

   ! Print out patterned footer
   io_h%comma_json = comma_json_save
   if(io_h%file_format == HUMAN_READ) then
      write(info_str,"(A)") ""
      call elsi_say(e_h,info_str,io_h)
      write(info_str,"(A,I10)") "End of ELSI Solver Iteration   ",iter
      call elsi_say(e_h,info_str,io_h)
      write(info_str,"(A)") "--------------------------------------------------"
      call elsi_say(e_h,info_str,io_h)
      write(info_str,"(A)") ""
      call elsi_say(e_h,info_str,io_h)
   elseif(io_h%file_format == JSON) then
      if(io_h%comma_json == COMMA_AFTER) then
         write(info_str,"(A)") '},'
         call elsi_say(e_h,info_str,io_h)
      else
         write(info_str,"(A)") '}'
         call elsi_say(e_h,info_str,io_h)
      endif
   else
      call elsi_stop(" Unsupported output format.",e_h,caller)
   endif

end subroutine

end module ELSI_SOLVER
<|MERGE_RESOLUTION|>--- conflicted
+++ resolved
@@ -1,1475 +1,1466 @@
-! Copyright (c) 2015-2018, the ELSI team. All rights reserved.
-!
-! Redistribution and use in source and binary forms, with or without
-! modification, are permitted provided that the following conditions are met:
-!
-!  * Redistributions of source code must retain the above copyright notice,
-!    this list of conditions and the following disclaimer.
-!
-!  * Redistributions in binary form must reproduce the above copyright notice,
-!    this list of conditions and the following disclaimer in the documentation
-!    and/or other materials provided with the distribution.
-!
-!  * Neither the name of the "ELectronic Structure Infrastructure" project nor
-!    the names of its contributors may be used to endorse or promote products
-!    derived from this software without specific prior written permission.
-!
-! THIS SOFTWARE IS PROVIDED BY THE COPYRIGHT HOLDERS AND CONTRIBUTORS "AS IS"
-! AND ANY EXPRESS OR IMPLIED WARRANTIES, INCLUDING, BUT NOT LIMITED TO, THE
-! IMPLIED WARRANTIES OF MERCHANTABILITY AND FITNESS FOR A PARTICULAR PURPOSE
-! ARE DISCLAIMED. IN NO EVENT SHALL COPYRIGHT HOLDER BE LIABLE FOR ANY DIRECT,
-! INDIRECT, INCIDENTAL, SPECIAL, EXEMPLARY, OR CONSEQUENTIAL DAMAGES (INCLUDING,
-! BUT NOT LIMITED TO, PROCUREMENT OF SUBSTITUTE GOODS OR SERVICES; LOSS OF USE,
-! DATA, OR PROFITS; OR BUSINESS INTERRUPTION) HOWEVER CAUSED AND ON ANY THEORY
-! OF LIABILITY, WHETHER IN CONTRACT, STRICT LIABILITY, OR TORT (INCLUDING
-! NEGLIGENCE OR OTHERWISE) ARISING IN ANY WAY OUT OF THE USE OF THIS SOFTWARE,
-! EVEN IF ADVISED OF THE POSSIBILITY OF SUCH DAMAGE.
-
-!>
-!! This module contains subroutines to solve an eigenproblem or to compute the
-!! density matrix, using one of the five solvers ELPA, libOMM, PEXSI, CheSS,
-!! and SIPs.
-!!
-module ELSI_SOLVER
-
-   use ELSI_CHESS,     only: elsi_init_chess,elsi_solve_evp_chess_real
-   use ELSI_CONSTANTS, only: ELPA_SOLVER,OMM_SOLVER,PEXSI_SOLVER,CHESS_SOLVER,&
-                             SIPS_SOLVER,DMP_SOLVER,REAL_VALUES,COMPLEX_VALUES,&
-                             MULTI_PROC,SINGLE_PROC,UNSET,SETTING_STR_LEN,&
-                             OUTPUT_EV,OUTPUT_DM,DATETIME_LEN,COMMA_BEFORE,&
-                             COMMA_AFTER,NO_COMMA,UNSET_STRING,HUMAN_READ,JSON
-   use ELSI_DATATYPE,  only: elsi_handle,elsi_file_io_handle
-   use ELSI_DMP,       only: elsi_solve_evp_dmp_real
-   use ELSI_ELPA,      only: elsi_compute_occ_elpa,elsi_compute_dm_elpa_real,&
-                             elsi_normalize_dm_elpa_real,&
-                             elsi_solve_evp_elpa_real,&
-                             elsi_compute_dm_elpa_cmplx,&
-                             elsi_normalize_dm_elpa_cmplx,&
-                             elsi_solve_evp_elpa_cmplx
-   use ELSI_IO,        only: elsi_print_handle_summary,&
-                             elsi_print_solver_settings,elsi_print_settings,&
-                             elsi_say,elsi_say_setting,&
-                             elsi_print_matrix_format_settings,&
-                             append_string,truncate_string,&
-                             elsi_print_versioning
-   use ELSI_LAPACK,    only: elsi_solve_evp_lapack_real,&
-                             elsi_solve_evp_lapack_cmplx
-   use ELSI_MALLOC,    only: elsi_allocate,elsi_deallocate
-   use ELSI_MATCONV,   only: elsi_blacs_to_sips_hs_real,&
-                             elsi_sips_to_blacs_hs_real,&
-                             elsi_blacs_to_sips_hs_cmplx,&
-                             elsi_sips_to_blacs_hs_cmplx,&
-                             elsi_blacs_to_chess_hs_real,&
-                             elsi_chess_to_blacs_dm_real,&
-                             elsi_blacs_to_pexsi_hs_real,&
-                             elsi_pexsi_to_blacs_dm_real,&
-                             elsi_blacs_to_pexsi_hs_cmplx,&
-                             elsi_pexsi_to_blacs_dm_cmplx,&
-                             elsi_blacs_to_sips_dm_real,&
-                             elsi_blacs_to_sips_dm_cmplx,&
-                             elsi_sips_to_blacs_ev_real
-   use ELSI_MPI,       only: elsi_stop,elsi_check_mpi,mpi_sum,mpi_real8
-   use ELSI_OMM,       only: elsi_solve_evp_omm_real,&
-                             elsi_solve_evp_omm_cmplx
-   use ELSI_PEXSI,     only: elsi_init_pexsi,elsi_solve_evp_pexsi_real,&
-                             elsi_solve_evp_pexsi_cmplx
-   use ELSI_PRECISION, only: r8,i4
-   use ELSI_SETUP,     only: elsi_set_blacs
-   use ELSI_SIPS,      only: elsi_init_sips,elsi_solve_evp_sips_real
-   use ELSI_TIMINGS,   only: elsi_get_time, elsi_add_timing
-   use ELSI_UTILS,     only: elsi_check,elsi_check_handle,elsi_ready_handle,&
-                             elsi_get_solver_tag,elsi_get_datetime_rfc3339
-   use MATRIXSWITCH,   only: m_allocate
-
-   implicit none
-
-   private
-
-   ! Solver
-   public :: elsi_ev_real
-   public :: elsi_ev_complex
-   public :: elsi_ev_real_sparse
-   public :: elsi_ev_complex_sparse
-   public :: elsi_dm_real
-   public :: elsi_dm_complex
-   public :: elsi_dm_real_sparse
-   public :: elsi_dm_complex_sparse
-
-contains
-
-!>
-!! This routine gets the energy.
-!!
-subroutine elsi_get_energy(e_h,energy,solver)
-
-   implicit none
-
-   type(elsi_handle), intent(inout) :: e_h    !< Handle
-   real(kind=r8),     intent(out)   :: energy !< Energy of the system
-   integer(kind=i4),  intent(in)    :: solver !< Solver in use
-
-   real(kind=r8)    :: tmp_real
-   integer(kind=i4) :: i_state
-   integer(kind=i4) :: ierr
-
-   character(len=40), parameter :: caller = "elsi_get_energy"
-
-   select case(solver)
-   case(ELPA_SOLVER)
-      energy = 0.0_r8
-
-      do i_state = 1,e_h%n_states_solve
-         energy = energy+e_h%i_weight*e_h%eval_elpa(i_state)*&
-                     e_h%occ_num(i_state,e_h%i_spin,e_h%i_kpt)
-      enddo
-   case(OMM_SOLVER)
-      energy = e_h%spin_degen*e_h%energy_hdm*e_h%i_weight
-   case(PEXSI_SOLVER)
-      energy = e_h%energy_hdm*e_h%i_weight
-   case(CHESS_SOLVER)
-      energy = e_h%energy_hdm*e_h%i_weight
-   case(SIPS_SOLVER)
-      call elsi_stop(" SIPS not yet implemented.",e_h,caller)
-   case(DMP_SOLVER)
-      energy = e_h%spin_degen*e_h%energy_hdm*e_h%i_weight
-   case default
-      call elsi_stop(" Unsupported solver.",e_h,caller)
-   end select
-
-   if(e_h%n_spins*e_h%n_kpts > 1) then
-      if(e_h%myid /= 0) then
-         energy = 0.0_r8
-      endif
-
-      call MPI_Allreduce(energy,tmp_real,1,mpi_real8,mpi_sum,e_h%mpi_comm_all,&
-              ierr)
-
-      call elsi_check_mpi(e_h,"MPI_Allreduce",ierr,caller)
-
-      energy = tmp_real
-   endif
-
-end subroutine
-
-!>
-!! This routine computes the eigenvalues and eigenvectors. Note the
-!! intent(inout) - it is because everything has the potential to be reused in
-!! the next call.
-!!
-subroutine elsi_ev_real(e_h,ham,ovlp,eval,evec)
-
-   implicit none
-
-   type(elsi_handle), intent(inout) :: e_h                         !< Handle
-   real(kind=r8),     intent(inout) :: ham(e_h%n_lrow,e_h%n_lcol)  !< Hamiltonian
-   real(kind=r8),     intent(inout) :: ovlp(e_h%n_lrow,e_h%n_lcol) !< Overlap
-   real(kind=r8),     intent(inout) :: eval(e_h%n_basis)           !< Eigenvalues
-   real(kind=r8),     intent(inout) :: evec(e_h%n_lrow,e_h%n_lcol) !< Eigenvectors
-
-   real(kind=r8)               :: t0
-   integer(kind=i4)            :: solver_used = UNSET
-   character(len=DATETIME_LEN) :: start_datetime
-
-   integer(kind=i4),  parameter :: output_type = OUTPUT_EV
-   integer(kind=i4),  parameter :: data_type = REAL_VALUES
-   character(len=40), parameter :: caller = "elsi_ev_real"
-
-   call elsi_get_time(e_h,t0)
-   call elsi_get_datetime_rfc3339(start_datetime)
-
-   call elsi_check_handle(e_h,caller)
-   call elsi_ready_handle(e_h,caller)
-
-   ! Update counter
-   e_h%n_elsi_calls = e_h%n_elsi_calls+1
-
-   ! Safety check
-   call elsi_check(e_h,caller)
-
-   call elsi_print_settings(e_h)
-
-   select case(e_h%solver)
-   case(ELPA_SOLVER)
-      if(e_h%parallel_mode == SINGLE_PROC) then
-         call elsi_solve_evp_lapack_real(e_h,ham,ovlp,eval,evec)
-      else
-         call elsi_solve_evp_elpa_real(e_h,ham,ovlp,eval,evec)
-      endif
-
-      solver_used = ELPA_SOLVER
-   case(OMM_SOLVER)
-      call elsi_stop(" LIBOMM is not an eigensolver.",e_h,caller)
-   case(PEXSI_SOLVER)
-      call elsi_stop(" PEXSI is not an eigensolver.",e_h,caller)
-   case(CHESS_SOLVER)
-      call elsi_stop(" CHESS is not an eigensolver.",e_h,caller)
-   case(SIPS_SOLVER)
-      if(e_h%n_elsi_calls <= e_h%sips_n_elpa) then
-         if(e_h%n_elsi_calls == 1) then
-            ! Overlap will be destroyed by Cholesky
-            call elsi_allocate(e_h,e_h%ovlp_real_copy,e_h%n_lrow,e_h%n_lcol,&
-                    "ovlp_real_copy",caller)
-            e_h%ovlp_real_copy = ovlp
-         endif
-
-         ! Compute eigenvalue distribution by ELPA
-
-         ! Solve
-         call elsi_solve_evp_elpa_real(e_h,ham,ovlp,eval,evec)
-
-         solver_used = ELPA_SOLVER
-      else ! ELPA is done
-         if(allocated(e_h%ovlp_real_copy)) then
-            ! Retrieve overlap matrix that has been destroyed by Cholesky
-            ovlp = e_h%ovlp_real_copy
-            call elsi_deallocate(e_h,e_h%ovlp_real_copy,"ovlp_real_copy")
-         endif
-
-         call elsi_init_sips(e_h)
-
-         call elsi_blacs_to_sips_hs_real(e_h,ham,ovlp)
-         call elsi_solve_evp_sips_real(e_h,e_h%ham_real_sips,&
-                 e_h%ovlp_real_sips,eval)
-         call elsi_sips_to_blacs_ev_real(e_h,evec)
-
-         solver_used = SIPS_SOLVER
-      endif
-   case(DMP_SOLVER)
-      call elsi_stop(" DMP is not an eigensolver.",e_h,caller)
-   case default
-      call elsi_stop(" Unsupported solver.",e_h,caller)
-   end select
-
-   call elsi_process_solver_timing(e_h,output_type,data_type,solver_used,&
-           start_datetime,t0)
-
-end subroutine
-
-!>
-!! This routine computes the eigenvalues and eigenvectors. Note the
-!! intent(inout) - it is because everything has the potential to be reused in
-!! the next call.
-!!
-subroutine elsi_ev_complex(e_h,ham,ovlp,eval,evec)
-
-   implicit none
-
-   type(elsi_handle), intent(inout) :: e_h                         !< Handle
-   complex(kind=r8),  intent(inout) :: ham(e_h%n_lrow,e_h%n_lcol)  !< Hamiltonian
-   complex(kind=r8),  intent(inout) :: ovlp(e_h%n_lrow,e_h%n_lcol) !< Overlap
-   real(kind=r8),     intent(inout) :: eval(e_h%n_basis)           !< Eigenvalues
-   complex(kind=r8),  intent(inout) :: evec(e_h%n_lrow,e_h%n_lcol) !< Eigenvectors
-
-   real(kind=r8)               :: t0
-   integer(kind=i4)            :: solver_used = UNSET
-   character(len=DATETIME_LEN) :: start_datetime
-
-   integer(kind=i4),  parameter :: output_type = OUTPUT_EV
-   integer(kind=i4),  parameter :: data_type = COMPLEX_VALUES
-   character(len=40), parameter :: caller = "elsi_ev_complex"
-
-   call elsi_get_time(e_h,t0)
-   call elsi_get_datetime_rfc3339(start_datetime)
-
-   call elsi_check_handle(e_h,caller)
-   call elsi_ready_handle(e_h,caller)
-
-   ! Update counter
-   e_h%n_elsi_calls = e_h%n_elsi_calls+1
-
-   ! Safety check
-   call elsi_check(e_h,caller)
-
-   call elsi_print_settings(e_h)
-
-   select case(e_h%solver)
-   case(ELPA_SOLVER)
-      if(e_h%parallel_mode == SINGLE_PROC) then
-         call elsi_solve_evp_lapack_cmplx(e_h,ham,ovlp,eval,evec)
-      else
-         call elsi_solve_evp_elpa_cmplx(e_h,ham,ovlp,eval,evec)
-      endif
-
-      solver_used = ELPA_SOLVER
-   case(OMM_SOLVER)
-      call elsi_stop(" LIBOMM is not an eigensolver.",e_h,caller)
-   case(PEXSI_SOLVER)
-      call elsi_stop(" PEXSI is not an eigensolver.",e_h,caller)
-   case(CHESS_SOLVER)
-      call elsi_stop(" CHESS is not an eigensolver.",e_h,caller)
-   case(SIPS_SOLVER)
-      call elsi_stop(" SIPS not yet implemented.",e_h,caller)
-   case(DMP_SOLVER)
-      call elsi_stop(" DMP is not an eigensolver.",e_h,caller)
-   case default
-      call elsi_stop(" Unsupported solver.",e_h,caller)
-   end select
-
-   call elsi_process_solver_timing(e_h,output_type,data_type,solver_used,&
-           start_datetime,t0)
-
-end subroutine
-
-!>
-!! This routine computes the eigenvalues and eigenvectors. Note the
-!! intent(inout) - it is because everything has the potential to be reused in
-!! the next call.
-!!
-subroutine elsi_ev_real_sparse(e_h,ham,ovlp,eval,evec)
-
-   implicit none
-
-   type(elsi_handle), intent(inout) :: e_h                         !< Handle
-   real(kind=r8),     intent(inout) :: ham(e_h%nnz_l_sp)           !< Hamiltonian
-   real(kind=r8),     intent(inout) :: ovlp(e_h%nnz_l_sp)          !< Overlap
-   real(kind=r8),     intent(inout) :: eval(e_h%n_basis)           !< Eigenvalues
-   real(kind=r8),     intent(inout) :: evec(e_h%n_lrow,e_h%n_lcol) !< Eigenvectors
-
-   real(kind=r8)               :: t0
-   integer(kind=i4)            :: solver_used = UNSET
-   character(len=DATETIME_LEN) :: start_datetime
-
-   integer(kind=i4),  parameter :: output_type = OUTPUT_EV
-   integer(kind=i4),  parameter :: data_type = REAL_VALUES
-   character(len=40), parameter :: caller = "elsi_ev_real_sparse"
-
-   call elsi_get_time(e_h,t0)
-   call elsi_get_datetime_rfc3339(start_datetime)
-
-   call elsi_check_handle(e_h,caller)
-   call elsi_ready_handle(e_h,caller)
-
-   ! Update counter
-   e_h%n_elsi_calls = e_h%n_elsi_calls+1
-
-   ! Safety check
-   call elsi_check(e_h,caller)
-
-   call elsi_print_settings(e_h)
-
-   select case(e_h%solver)
-   case(ELPA_SOLVER)
-      call elsi_sips_to_blacs_hs_real(e_h,ham,ovlp)
-      call elsi_solve_evp_elpa_real(e_h,e_h%ham_real_elpa,e_h%ovlp_real_elpa,&
-              eval,evec)
-
-      solver_used = ELPA_SOLVER
-   case(OMM_SOLVER)
-      call elsi_stop(" LIBOMM is not an eigensolver.",e_h,caller)
-   case(PEXSI_SOLVER)
-      call elsi_stop(" PEXSI is not an eigensolver.",e_h,caller)
-   case(CHESS_SOLVER)
-      call elsi_stop(" CHESS is not an eigensolver.",e_h,caller)
-   case(SIPS_SOLVER) ! TODO
-      call elsi_stop(" SIPS not yet implemented.",e_h,caller)
-   case(DMP_SOLVER)
-      call elsi_stop(" DMP is not an eigensolver.",e_h,caller)
-   case default
-      call elsi_stop(" Unsupported solver.",e_h,caller)
-   end select
-
-   call elsi_process_solver_timing(e_h,output_type,data_type,solver_used,&
-           start_datetime,t0)
-
-end subroutine
-
-!>
-!! This routine computes the eigenvalues and eigenvectors. Note the
-!! intent(inout) - it is because everything has the potential to be reused in
-!! the next call.
-!!
-subroutine elsi_ev_complex_sparse(e_h,ham,ovlp,eval,evec)
-
-   implicit none
-
-   type(elsi_handle), intent(inout) :: e_h                         !< Handle
-   complex(kind=r8),  intent(inout) :: ham(e_h%nnz_l_sp)           !< Hamiltonian
-   complex(kind=r8),  intent(inout) :: ovlp(e_h%nnz_l_sp)          !< Overlap
-   real(kind=r8),     intent(inout) :: eval(e_h%n_basis)           !< Eigenvalues
-   complex(kind=r8),  intent(inout) :: evec(e_h%n_lrow,e_h%n_lcol) !< Eigenvectors
-
-   real(kind=r8)               :: t0
-   integer(kind=i4)            :: solver_used = UNSET
-   character(len=DATETIME_LEN) :: start_datetime
-
-   integer(kind=i4),  parameter :: output_type = OUTPUT_EV
-   integer(kind=i4),  parameter :: data_type = COMPLEX_VALUES
-   character(len=40), parameter :: caller = "elsi_ev_complex_sparse"
-
-   call elsi_get_time(e_h,t0)
-   call elsi_get_datetime_rfc3339(start_datetime)
-
-   call elsi_check_handle(e_h,caller)
-   call elsi_ready_handle(e_h,caller)
-
-   ! Update counter
-   e_h%n_elsi_calls = e_h%n_elsi_calls+1
-
-   ! Safety check
-   call elsi_check(e_h,caller)
-
-   call elsi_print_settings(e_h)
-
-   select case(e_h%solver)
-   case(ELPA_SOLVER)
-      call elsi_sips_to_blacs_hs_cmplx(e_h,ham,ovlp)
-      call elsi_solve_evp_elpa_cmplx(e_h,e_h%ham_cmplx_elpa,&
-              e_h%ovlp_cmplx_elpa,eval,evec)
-
-      solver_used = ELPA_SOLVER
-   case(OMM_SOLVER)
-      call elsi_stop(" LIBOMM is not an eigensolver.",e_h,caller)
-   case(PEXSI_SOLVER)
-      call elsi_stop(" PEXSI is not an eigensolver.",e_h,caller)
-   case(CHESS_SOLVER)
-      call elsi_stop(" CHESS is not an eigensolver.",e_h,caller)
-   case(SIPS_SOLVER)
-      call elsi_stop(" SIPS not yet implemented.",e_h,caller)
-   case(DMP_SOLVER)
-      call elsi_stop(" DMP is not an eigensolver.",e_h,caller)
-   case default
-      call elsi_stop(" Unsupported solver.",e_h,caller)
-   end select
-
-   call elsi_process_solver_timing(e_h,output_type,data_type,solver_used,&
-           start_datetime,t0)
-
-end subroutine
-
-!>
-!! This routine computes the density matrix. Note the intent(inout) - it is
-!! because everything has the potential to be reused in the next call.
-!!
-subroutine elsi_dm_real(e_h,ham,ovlp,dm,energy)
-
-   implicit none
-
-   type(elsi_handle), intent(inout) :: e_h                         !< Handle
-   real(kind=r8),     intent(inout) :: ham(e_h%n_lrow,e_h%n_lcol)  !< Hamiltonian
-   real(kind=r8),     intent(inout) :: ovlp(e_h%n_lrow,e_h%n_lcol) !< Overlap
-   real(kind=r8),     intent(inout) :: dm(e_h%n_lrow,e_h%n_lcol)   !< Density matrix
-   real(kind=r8),     intent(inout) :: energy                      !< Energy
-
-   real(kind=r8)               :: t0
-   integer(kind=i4)            :: solver_used = UNSET
-   character(len=DATETIME_LEN) :: start_datetime
-
-   integer(kind=i4),  parameter :: output_type = OUTPUT_DM
-   integer(kind=i4),  parameter :: data_type = REAL_VALUES
-   character(len=40), parameter :: caller = "elsi_dm_real"
-
-   call elsi_get_time(e_h,t0)
-   call elsi_get_datetime_rfc3339(start_datetime)
-
-   call elsi_check_handle(e_h,caller)
-   call elsi_ready_handle(e_h,caller)
-
-   ! Update counter
-   e_h%n_elsi_calls = e_h%n_elsi_calls+1
-
-   ! Safety check
-   call elsi_check(e_h,caller)
-
-   call elsi_print_settings(e_h)
-
-   select case(e_h%solver)
-   case(ELPA_SOLVER)
-      ! Allocate
-      if(.not. allocated(e_h%eval_elpa)) then
-         call elsi_allocate(e_h,e_h%eval_elpa,e_h%n_basis,"eval_elpa",caller)
-      endif
-      if(.not. allocated(e_h%evec_real_elpa)) then
-         call elsi_allocate(e_h,e_h%evec_real_elpa,e_h%n_lrow,e_h%n_lcol,&
-                 "evec_real_elpa",caller)
-      endif
-
-      ! Save overlap
-      if(e_h%n_elsi_calls==1 .and. e_h%elpa_n_single > 0) then
-         call elsi_allocate(e_h,e_h%ovlp_real_copy,e_h%n_lrow,e_h%n_lcol,&
-                 "ovlp_real_copy",caller)
-         e_h%ovlp_real_copy = ovlp
-      endif
-
-      call elsi_solve_evp_elpa_real(e_h,ham,ovlp,e_h%eval_elpa,&
-              e_h%evec_real_elpa)
-      call elsi_compute_occ_elpa(e_h,e_h%eval_elpa)
-      call elsi_compute_dm_elpa_real(e_h,e_h%evec_real_elpa,dm,ham)
-      call elsi_get_energy(e_h,energy,ELPA_SOLVER)
-
-      solver_used = ELPA_SOLVER
-
-      ! Normalize density matrix
-      if(e_h%n_elsi_calls <= e_h%elpa_n_single) then
-         call elsi_normalize_dm_elpa_real(e_h,e_h%ovlp_real_copy,dm)
-      endif
-
-      e_h%mu_ready = .true.
-   case(OMM_SOLVER)
-      if(e_h%n_elsi_calls <= e_h%omm_n_elpa) then
-         if(e_h%n_elsi_calls == 1 .and. e_h%omm_flavor == 0) then
-            ! Overlap will be destroyed by Cholesky
-            call elsi_allocate(e_h,e_h%ovlp_real_copy,e_h%n_lrow,e_h%n_lcol,&
-                    "ovlp_real_copy",caller)
-            e_h%ovlp_real_copy = ovlp
-         endif
-
-         ! Compute libOMM initial guess by ELPA
-         if(.not. allocated(e_h%eval_elpa)) then
-            call elsi_allocate(e_h,e_h%eval_elpa,e_h%n_basis,"eval_elpa",caller)
-         endif
-         if(.not. allocated(e_h%evec_real_elpa)) then
-            call elsi_allocate(e_h,e_h%evec_real_elpa,e_h%n_lrow,e_h%n_lcol,&
-                    "evec_real_elpa",caller)
-         endif
-
-         call elsi_solve_evp_elpa_real(e_h,ham,ovlp,e_h%eval_elpa,&
-                 e_h%evec_real_elpa)
-         call elsi_compute_occ_elpa(e_h,e_h%eval_elpa)
-         call elsi_compute_dm_elpa_real(e_h,e_h%evec_real_elpa,dm,ham)
-         call elsi_get_energy(e_h,energy,ELPA_SOLVER)
-
-         solver_used = ELPA_SOLVER
-      else ! ELPA is done
-         if(allocated(e_h%ovlp_real_copy)) then
-            ! Retrieve overlap matrix that has been destroyed by Cholesky
-            ovlp = e_h%ovlp_real_copy
-            call elsi_deallocate(e_h,e_h%ovlp_real_copy,"ovlp_real_copy")
-         endif
-
-         if(.not. e_h%c_omm%is_initialized) then
-            call m_allocate(e_h%c_omm,e_h%omm_n_states,e_h%n_basis,"pddbc")
-         endif
-
-         ! Initialize coefficient matrix with ELPA eigenvectors if possible
-         if(e_h%omm_n_elpa > 0 .and. e_h%n_elsi_calls == e_h%omm_n_elpa+1) then
-            ! libOMM coefficient matrix is the transpose of ELPA eigenvectors
-            call pdtran(e_h%n_basis,e_h%n_basis,1.0_r8,e_h%evec_real_elpa,1,1,&
-                    e_h%sc_desc,0.0_r8,dm,1,1,e_h%sc_desc)
-
-            e_h%c_omm%dval(1:e_h%c_omm%iaux2(1),1:e_h%c_omm%iaux2(2)) = &
-               dm(1:e_h%c_omm%iaux2(1),1:e_h%c_omm%iaux2(2))
-
-            ! ELPA matrices are no longer needed
-            if(allocated(e_h%evec_real_elpa)) then
-               call elsi_deallocate(e_h,e_h%evec_real_elpa,"evec_real_elpa")
-            endif
-            if(allocated(e_h%eval_elpa)) then
-               call elsi_deallocate(e_h,e_h%eval_elpa,"eval_elpa")
-            endif
-            if(allocated(e_h%eval_all)) then
-               call elsi_deallocate(e_h,e_h%eval_all,"eval_all")
-            endif
-            if(allocated(e_h%occ_num)) then
-               call elsi_deallocate(e_h,e_h%occ_num,"occ_num")
-            endif
-            if(allocated(e_h%k_weight)) then
-               call elsi_deallocate(e_h,e_h%k_weight,"k_weight")
-            endif
-         endif
-
-         call elsi_solve_evp_omm_real(e_h,ham,ovlp,dm)
-         call elsi_get_energy(e_h,energy,OMM_SOLVER)
-
-         solver_used = OMM_SOLVER
-      endif
-   case(PEXSI_SOLVER)
-      call elsi_init_pexsi(e_h)
-      call elsi_blacs_to_pexsi_hs_real(e_h,ham,ovlp)
-
-      if(.not. allocated(e_h%dm_real_pexsi)) then
-         call elsi_allocate(e_h,e_h%dm_real_pexsi,e_h%nnz_l_sp,"dm_real_pexsi",&
-                 caller)
-      endif
-      e_h%dm_real_pexsi = 0.0_r8
-
-      call elsi_solve_evp_pexsi_real(e_h,e_h%ham_real_pexsi,&
-              e_h%ovlp_real_pexsi,e_h%dm_real_pexsi)
-      call elsi_pexsi_to_blacs_dm_real(e_h,dm)
-      call elsi_get_energy(e_h,energy,PEXSI_SOLVER)
-
-      solver_used = PEXSI_SOLVER
-
-      e_h%mu_ready = .true.
-   case(CHESS_SOLVER)
-      call elsi_blacs_to_chess_hs_real(e_h,ham,ovlp)
-      call elsi_init_chess(e_h)
-
-      call elsi_solve_evp_chess_real(e_h)
-      call elsi_chess_to_blacs_dm_real(e_h,dm)
-      call elsi_get_energy(e_h,energy,CHESS_SOLVER)
-
-      solver_used = CHESS_SOLVER
-
-      e_h%mu_ready = .true.
-   case(SIPS_SOLVER)
-      call elsi_stop(" SIPS not yet implemented.",e_h,caller)
-   case(DMP_SOLVER)
-      ! Save Hamiltonian and overlap
-      if(e_h%n_elsi_calls==1) then
-         call elsi_allocate(e_h,e_h%ham_real_copy,e_h%n_lrow,e_h%n_lcol,&
-                 "ham_real_copy",caller)
-         call elsi_allocate(e_h,e_h%ovlp_real_copy,e_h%n_lrow,e_h%n_lcol,&
-                 "ovlp_real_copy",caller)
-         e_h%ovlp_real_copy = ovlp
-      endif
-      e_h%ham_real_copy = ham
-
-      ! Solve
-      call elsi_solve_evp_dmp_real(e_h,ham,ovlp,dm)
-      call elsi_get_energy(e_h,energy,DMP_SOLVER)
-
-      solver_used = DMP_SOLVER
-   case default
-      call elsi_stop(" Unsupported solver.",e_h,caller)
-   end select
-
-   call elsi_process_solver_timing(e_h,output_type,data_type,solver_used,&
-           start_datetime,t0)
-
-   e_h%edm_ready_real = .true.
-
-end subroutine
-
-!>
-!! This routine computes the density matrix. Note the intent(inout) - it is
-!! because everything has the potential to be reused in the next call.
-!!
-subroutine elsi_dm_complex(e_h,ham,ovlp,dm,energy)
-
-   implicit none
-
-   type(elsi_handle), intent(inout) :: e_h                         !< Handle
-   complex(kind=r8),  intent(inout) :: ham(e_h%n_lrow,e_h%n_lcol)  !< Hamiltonian
-   complex(kind=r8),  intent(inout) :: ovlp(e_h%n_lrow,e_h%n_lcol) !< Overlap
-   complex(kind=r8),  intent(inout) :: dm(e_h%n_lrow,e_h%n_lcol)   !< Density matrix
-   real(kind=r8),     intent(inout) :: energy                      !< Energy
-
-   real(kind=r8)               :: t0
-   integer(kind=i4)            :: solver_used = UNSET
-   character(len=DATETIME_LEN) :: start_datetime
-
-   integer(kind=i4),  parameter :: output_type = OUTPUT_DM
-   integer(kind=i4),  parameter :: data_type = COMPLEX_VALUES
-   character(len=40), parameter :: caller = "elsi_dm_complex"
-
-   call elsi_get_time(e_h,t0)
-   call elsi_get_datetime_rfc3339(start_datetime)
-
-   call elsi_check_handle(e_h,caller)
-   call elsi_ready_handle(e_h,caller)
-
-   ! Update counter
-   e_h%n_elsi_calls = e_h%n_elsi_calls+1
-
-   ! Safety check
-   call elsi_check(e_h,caller)
-
-   call elsi_print_settings(e_h)
-
-   select case(e_h%solver)
-   case(ELPA_SOLVER)
-      if(.not. allocated(e_h%eval_elpa)) then
-         call elsi_allocate(e_h,e_h%eval_elpa,e_h%n_basis,"eval_elpa",caller)
-      endif
-      if(.not. allocated(e_h%evec_cmplx_elpa)) then
-         call elsi_allocate(e_h,e_h%evec_cmplx_elpa,e_h%n_lrow,e_h%n_lcol,&
-                 "evec_cmplx_elpa",caller)
-      endif
-
-      ! Save overlap
-      if(e_h%n_elsi_calls==1 .and. e_h%elpa_n_single > 0) then
-         call elsi_allocate(e_h,e_h%ovlp_cmplx_copy,e_h%n_lrow,e_h%n_lcol,&
-                 "ovlp_cmplx_copy",caller)
-         e_h%ovlp_cmplx_copy = ovlp
-      endif
-
-      call elsi_solve_evp_elpa_cmplx(e_h,ham,ovlp,e_h%eval_elpa,&
-              e_h%evec_cmplx_elpa)
-      call elsi_compute_occ_elpa(e_h,e_h%eval_elpa)
-      call elsi_compute_dm_elpa_cmplx(e_h,e_h%evec_cmplx_elpa,dm,ham)
-      call elsi_get_energy(e_h,energy,ELPA_SOLVER)
-
-      solver_used = ELPA_SOLVER
-
-      ! Normalize density matrix
-      if(e_h%n_elsi_calls <= e_h%elpa_n_single) then
-         call elsi_normalize_dm_elpa_cmplx(e_h,e_h%ovlp_cmplx_copy,dm)
-      endif
-
-      e_h%mu_ready = .true.
-   case(OMM_SOLVER)
-      if(e_h%n_elsi_calls <= e_h%omm_n_elpa) then
-         if(e_h%n_elsi_calls == 1 .and. e_h%omm_flavor == 0) then
-            ! Overlap will be destroyed by Cholesky
-            call elsi_allocate(e_h,e_h%ovlp_cmplx_copy,e_h%n_lrow,e_h%n_lcol,&
-                    "ovlp_cmplx_copy",caller)
-            e_h%ovlp_cmplx_copy = ovlp
-         endif
-
-         ! Compute libOMM initial guess by ELPA
-         if(.not. allocated(e_h%eval_elpa)) then
-            call elsi_allocate(e_h,e_h%eval_elpa,e_h%n_basis,"eval_elpa",caller)
-         endif
-         if(.not. allocated(e_h%evec_cmplx_elpa)) then
-            call elsi_allocate(e_h,e_h%evec_cmplx_elpa,e_h%n_lrow,e_h%n_lcol,&
-                    "evec_cmplx_elpa",caller)
-         endif
-
-         call elsi_solve_evp_elpa_cmplx(e_h,ham,ovlp,e_h%eval_elpa,&
-                 e_h%evec_cmplx_elpa)
-         call elsi_compute_occ_elpa(e_h,e_h%eval_elpa)
-         call elsi_compute_dm_elpa_cmplx(e_h,e_h%evec_cmplx_elpa,dm,ham)
-         call elsi_get_energy(e_h,energy,ELPA_SOLVER)
-
-         solver_used = ELPA_SOLVER
-      else ! ELPA is done
-         if(allocated(e_h%ovlp_cmplx_copy)) then
-            ! Retrieve overlap matrix that has been destroyed by Cholesky
-            ovlp = e_h%ovlp_cmplx_copy
-            call elsi_deallocate(e_h,e_h%ovlp_cmplx_copy,"ovlp_cmplx_copy")
-         endif
-
-         if(.not. e_h%c_omm%is_initialized) then
-            call m_allocate(e_h%c_omm,e_h%omm_n_states,e_h%n_basis,"pzdbc")
-         endif
-
-         ! Initialize coefficient matrix with ELPA eigenvectors if possible
-         if(e_h%omm_n_elpa > 0 .and. e_h%n_elsi_calls == e_h%omm_n_elpa+1) then
-            ! libOMM coefficient matrix is the transpose of ELPA eigenvectors
-            call pztranc(e_h%n_basis,e_h%n_basis,(1.0_r8,0.0_r8),&
-                    e_h%evec_cmplx_elpa,1,1,e_h%sc_desc,(0.0_r8,0.0_r8),dm,1,1,&
-                    e_h%sc_desc)
-
-            e_h%c_omm%zval(1:e_h%c_omm%iaux2(1),1:e_h%c_omm%iaux2(2)) = &
-               dm(1:e_h%c_omm%iaux2(1),1:e_h%c_omm%iaux2(2))
-
-            ! ELPA matrices are no longer needed
-            if(allocated(e_h%evec_cmplx_elpa)) then
-               call elsi_deallocate(e_h,e_h%evec_cmplx_elpa,"evec_cmplx_elpa")
-            endif
-            if(allocated(e_h%eval_elpa)) then
-               call elsi_deallocate(e_h,e_h%eval_elpa,"eval_elpa")
-            endif
-            if(allocated(e_h%eval_all)) then
-               call elsi_deallocate(e_h,e_h%eval_all,"eval_all")
-            endif
-            if(allocated(e_h%occ_num)) then
-               call elsi_deallocate(e_h,e_h%occ_num,"occ_num")
-            endif
-            if(allocated(e_h%k_weight)) then
-               call elsi_deallocate(e_h,e_h%k_weight,"k_weight")
-            endif
-         endif
-
-         call elsi_solve_evp_omm_cmplx(e_h,ham,ovlp,dm)
-         call elsi_get_energy(e_h,energy,OMM_SOLVER)
-
-         solver_used = OMM_SOLVER
-      endif
-   case(PEXSI_SOLVER)
-      call elsi_init_pexsi(e_h)
-      call elsi_blacs_to_pexsi_hs_cmplx(e_h,ham,ovlp)
-
-      if(.not. allocated(e_h%dm_cmplx_pexsi)) then
-         call elsi_allocate(e_h,e_h%dm_cmplx_pexsi,e_h%nnz_l_sp,&
-                 "dm_cmplx_pexsi",caller)
-      endif
-      e_h%dm_cmplx_pexsi = (0.0_r8,0.0_r8)
-
-      call elsi_solve_evp_pexsi_cmplx(e_h,e_h%ham_cmplx_pexsi,&
-              e_h%ovlp_cmplx_pexsi,e_h%dm_cmplx_pexsi)
-      call elsi_pexsi_to_blacs_dm_cmplx(e_h,dm)
-      call elsi_get_energy(e_h,energy,PEXSI_SOLVER)
-
-      solver_used = PEXSI_SOLVER
-
-      e_h%mu_ready = .true.
-   case(CHESS_SOLVER)
-      call elsi_stop(" CHESS not yet implemented.",e_h,caller)
-   case(SIPS_SOLVER)
-      call elsi_stop(" SIPS not yet implemented.",e_h,caller)
-   case(DMP_SOLVER)
-      call elsi_stop(" DMP not yet implemented.",e_h,caller)
-   case default
-      call elsi_stop(" Unsupported solver.",e_h,caller)
-   end select
-
-   call elsi_process_solver_timing(e_h,output_type,data_type,solver_used,&
-           start_datetime,t0)
-
-   e_h%edm_ready_cmplx = .true.
-
-end subroutine
-
-!>
-!! This routine computes the density matrix. Note the intent(inout) - it is
-!! because everything has the potential to be reused in the next call.
-!!
-subroutine elsi_dm_real_sparse(e_h,ham,ovlp,dm,energy)
-
-   implicit none
-
-   type(elsi_handle), intent(inout) :: e_h                !< Handle
-   real(kind=r8),     intent(inout) :: ham(e_h%nnz_l_sp)  !< Hamiltonian
-   real(kind=r8),     intent(inout) :: ovlp(e_h%nnz_l_sp) !< Overlap
-   real(kind=r8),     intent(inout) :: dm(e_h%nnz_l_sp)   !< Density matrix
-   real(kind=r8),     intent(inout) :: energy             !< Energy
-
-   real(kind=r8)               :: t0
-   integer(kind=i4)            :: solver_used = UNSET
-   character(len=DATETIME_LEN) :: start_datetime
-
-   integer(kind=i4),  parameter :: output_type = OUTPUT_DM
-   integer(kind=i4),  parameter :: data_type = REAL_VALUES
-   character(len=40), parameter :: caller = "elsi_dm_real_sparse"
-
-   call elsi_get_time(e_h,t0)
-   call elsi_get_datetime_rfc3339(start_datetime)
-
-   call elsi_check_handle(e_h,caller)
-   call elsi_ready_handle(e_h,caller)
-
-   ! Update counter
-   e_h%n_elsi_calls = e_h%n_elsi_calls+1
-
-   ! Safety check
-   call elsi_check(e_h,caller)
-
-   call elsi_print_settings(e_h)
-
-   select case(e_h%solver)
-   case(ELPA_SOLVER)
-      ! Set up BLACS if not done by user
-      if(.not. e_h%blacs_ready) then
-         call elsi_init_blacs(e_h)
-      endif
-
-      call elsi_sips_to_blacs_hs_real(e_h,ham,ovlp)
-
-      if(.not. allocated(e_h%eval_elpa)) then
-         call elsi_allocate(e_h,e_h%eval_elpa,e_h%n_basis,"eval_elpa",caller)
-      endif
-      if(.not. allocated(e_h%evec_real_elpa)) then
-         call elsi_allocate(e_h,e_h%evec_real_elpa,e_h%n_lrow,e_h%n_lcol,&
-                 "evec_real_elpa",caller)
-      endif
-      if(.not. allocated(e_h%dm_real_elpa)) then
-         call elsi_allocate(e_h,e_h%dm_real_elpa,e_h%n_lrow,e_h%n_lcol,&
-                 "dm_real_elpa",caller)
-      endif
-
-      call elsi_solve_evp_elpa_real(e_h,e_h%ham_real_elpa,e_h%ovlp_real_elpa,&
-              e_h%eval_elpa,e_h%evec_real_elpa)
-      call elsi_compute_occ_elpa(e_h,e_h%eval_elpa)
-      call elsi_compute_dm_elpa_real(e_h,e_h%evec_real_elpa,e_h%dm_real_elpa,&
-              e_h%ham_real_elpa)
-      call elsi_blacs_to_sips_dm_real(e_h,dm)
-      call elsi_get_energy(e_h,energy,ELPA_SOLVER)
-
-      solver_used = ELPA_SOLVER
-
-      e_h%mu_ready = .true.
-   case(OMM_SOLVER)
-      ! Set up BLACS if not done by user
-      if(.not. e_h%blacs_ready) then
-         call elsi_init_blacs(e_h)
-      endif
-
-      call elsi_sips_to_blacs_hs_real(e_h,ham,ovlp)
-
-      if(e_h%n_elsi_calls <= e_h%omm_n_elpa) then
-         if(e_h%n_elsi_calls == 1 .and. e_h%omm_flavor == 0) then
-            ! Overlap will be destroyed by Cholesky
-            call elsi_allocate(e_h,e_h%ovlp_real_copy,e_h%n_lrow,e_h%n_lcol,&
-                    "ovlp_real_copy",caller)
-            e_h%ovlp_real_copy = e_h%ovlp_real_elpa
-         endif
-
-         ! Compute libOMM initial guess by ELPA
-         if(.not. allocated(e_h%eval_elpa)) then
-            call elsi_allocate(e_h,e_h%eval_elpa,e_h%n_basis,"eval_elpa",caller)
-         endif
-         if(.not. allocated(e_h%evec_real_elpa)) then
-            call elsi_allocate(e_h,e_h%evec_real_elpa,e_h%n_lrow,e_h%n_lcol,&
-                    "evec_real_elpa",caller)
-         endif
-         if(.not. allocated(e_h%dm_real_elpa)) then
-            call elsi_allocate(e_h,e_h%dm_real_elpa,e_h%n_lrow,e_h%n_lcol,&
-                    "dm_real_elpa",caller)
-         endif
-
-         call elsi_solve_evp_elpa_real(e_h,e_h%ham_real_elpa,&
-                 e_h%ovlp_real_elpa,e_h%eval_elpa,e_h%evec_real_elpa)
-         call elsi_compute_occ_elpa(e_h,e_h%eval_elpa)
-         call elsi_compute_dm_elpa_real(e_h,e_h%evec_real_elpa,&
-                 e_h%dm_real_elpa,e_h%ham_real_elpa)
-         call elsi_blacs_to_sips_dm_real(e_h,dm)
-         call elsi_get_energy(e_h,energy,ELPA_SOLVER)
-
-         solver_used = ELPA_SOLVER
-      else ! ELPA is done
-         if(allocated(e_h%ovlp_real_copy)) then
-            ! Retrieve overlap matrix that has been destroyed by Cholesky
-            e_h%ovlp_real_elpa = e_h%ovlp_real_copy
-            call elsi_deallocate(e_h,e_h%ovlp_real_copy,"ovlp_real_copy")
-         endif
-
-         if(.not. e_h%c_omm%is_initialized) then
-            call m_allocate(e_h%c_omm,e_h%omm_n_states,e_h%n_basis,"pddbc")
-         endif
-         if(.not. allocated(e_h%dm_real_elpa)) then
-            call elsi_allocate(e_h,e_h%dm_real_elpa,e_h%n_lrow,e_h%n_lcol,&
-                    "dm_real_elpa",caller)
-         endif
-
-         ! Initialize coefficient matrix with ELPA eigenvectors if possible
-         if(e_h%omm_n_elpa > 0 .and. e_h%n_elsi_calls == e_h%omm_n_elpa+1) then
-            ! libOMM coefficient matrix is the transpose of ELPA eigenvectors
-            call pdtran(e_h%n_basis,e_h%n_basis,1.0_r8,e_h%evec_real_elpa,1,1,&
-                    e_h%sc_desc,0.0_r8,e_h%dm_real_elpa,1,1,e_h%sc_desc)
-
-            e_h%c_omm%dval(1:e_h%c_omm%iaux2(1),1:e_h%c_omm%iaux2(2)) = &
-               e_h%dm_real_elpa(1:e_h%c_omm%iaux2(1),1:e_h%c_omm%iaux2(2))
-
-            ! ELPA matrices are no longer needed
-            if(allocated(e_h%evec_real_elpa)) then
-               call elsi_deallocate(e_h,e_h%evec_real_elpa,"evec_real_elpa")
-            endif
-            if(allocated(e_h%eval_elpa)) then
-               call elsi_deallocate(e_h,e_h%eval_elpa,"eval_elpa")
-            endif
-            if(allocated(e_h%occ_num)) then
-               call elsi_deallocate(e_h,e_h%occ_num,"occ_num")
-            endif
-         endif
-
-         call elsi_solve_evp_omm_real(e_h,e_h%ham_real_elpa,e_h%ovlp_real_elpa,&
-                 e_h%dm_real_elpa)
-         call elsi_blacs_to_sips_dm_real(e_h,dm)
-         call elsi_get_energy(e_h,energy,OMM_SOLVER)
-
-         solver_used = OMM_SOLVER
-      endif
-   case(PEXSI_SOLVER)
-      call elsi_init_pexsi(e_h)
-
-      call elsi_solve_evp_pexsi_real(e_h,ham,ovlp,dm)
-      call elsi_get_energy(e_h,energy,PEXSI_SOLVER)
-
-      solver_used = PEXSI_SOLVER
-
-      e_h%mu_ready = .true.
-   case(CHESS_SOLVER) ! TODO
-      call elsi_stop(" CHESS not yet implemented.",e_h,caller)
-   case(SIPS_SOLVER)
-      call elsi_stop(" SIPS not yet implemented.",e_h,caller)
-   case(DMP_SOLVER)
-      ! Set up BLACS if not done by user
-      if(.not. e_h%blacs_ready) then
-         call elsi_init_blacs(e_h)
-      endif
-
-      call elsi_sips_to_blacs_hs_real(e_h,ham,ovlp)
-
-      if(.not. allocated(e_h%dm_real_elpa)) then
-         call elsi_allocate(e_h,e_h%dm_real_elpa,e_h%n_lrow,e_h%n_lcol,&
-                 "dm_real_elpa",caller)
-      endif
-
-      ! Save Hamiltonian and overlap
-      if(e_h%n_elsi_calls==1) then
-         call elsi_allocate(e_h,e_h%ham_real_copy,e_h%n_lrow,e_h%n_lcol,&
-                 "ham_real_copy",caller)
-         call elsi_allocate(e_h,e_h%ovlp_real_copy,e_h%n_lrow,e_h%n_lcol,&
-                 "ovlp_real_copy",caller)
-         e_h%ham_real_copy  = e_h%ham_real_elpa
-         e_h%ovlp_real_copy = e_h%ovlp_real_elpa
-      endif
-
-      call elsi_solve_evp_dmp_real(e_h,e_h%ham_real_elpa,e_h%ovlp_real_elpa,&
-              e_h%dm_real_elpa)
-      call elsi_blacs_to_sips_dm_real(e_h,dm)
-      call elsi_get_energy(e_h,energy,DMP_SOLVER)
-
-      solver_used = DMP_SOLVER
-   case default
-      call elsi_stop(" Unsupported solver.",e_h,caller)
-   end select
-
-   call elsi_process_solver_timing(e_h,output_type,data_type,solver_used,&
-           start_datetime,t0)
-
-   e_h%edm_ready_real = .true.
-
-end subroutine
-
-!>
-!! This routine computes the density matrix. Note the intent(inout) - it is
-!! because everything has the potential to be reused in the next call.
-!!
-subroutine elsi_dm_complex_sparse(e_h,ham,ovlp,dm,energy)
-
-   implicit none
-
-   type(elsi_handle), intent(inout) :: e_h                !< Handle
-   complex(kind=r8),  intent(inout) :: ham(e_h%nnz_l_sp)  !< Hamiltonian
-   complex(kind=r8),  intent(inout) :: ovlp(e_h%nnz_l_sp) !< Overlap
-   complex(kind=r8),  intent(inout) :: dm(e_h%nnz_l_sp)   !< Density matrix
-   real(kind=r8),     intent(inout) :: energy             !< Energy
-
-   real(kind=r8)               :: t0
-   integer(kind=i4)            :: solver_used = UNSET
-   character(len=DATETIME_LEN) :: start_datetime
-
-   integer(kind=i4),  parameter :: output_type = OUTPUT_DM
-   integer(kind=i4),  parameter :: data_type = COMPLEX_VALUES
-   character(len=40), parameter :: caller = "elsi_dm_complex_sparse"
-
-   call elsi_get_time(e_h,t0)
-   call elsi_get_datetime_rfc3339(start_datetime)
-
-   call elsi_check_handle(e_h,caller)
-   call elsi_ready_handle(e_h,caller)
-
-   ! Update counter
-   e_h%n_elsi_calls = e_h%n_elsi_calls+1
-
-   ! Safety check
-   call elsi_check(e_h,caller)
-
-   call elsi_print_settings(e_h)
-
-   select case(e_h%solver)
-   case(ELPA_SOLVER)
-      ! Set up BLACS if not done by user
-      if(.not. e_h%blacs_ready) then
-         call elsi_init_blacs(e_h)
-      endif
-
-      call elsi_sips_to_blacs_hs_cmplx(e_h,ham,ovlp)
-
-      if(.not. allocated(e_h%eval_elpa)) then
-         call elsi_allocate(e_h,e_h%eval_elpa,e_h%n_basis,"eval_elpa",caller)
-      endif
-      if(.not. allocated(e_h%evec_cmplx_elpa)) then
-         call elsi_allocate(e_h,e_h%evec_cmplx_elpa,e_h%n_lrow,e_h%n_lcol,&
-                 "evec_cmplx_elpa",caller)
-      endif
-      if(.not. allocated(e_h%dm_cmplx_elpa)) then
-         call elsi_allocate(e_h,e_h%dm_cmplx_elpa,e_h%n_lrow,e_h%n_lcol,&
-                 "dm_cmplx_elpa",caller)
-      endif
-
-      call elsi_solve_evp_elpa_cmplx(e_h,e_h%ham_cmplx_elpa,&
-              e_h%ovlp_cmplx_elpa,e_h%eval_elpa,e_h%evec_cmplx_elpa)
-      call elsi_compute_occ_elpa(e_h,e_h%eval_elpa)
-      call elsi_compute_dm_elpa_cmplx(e_h,e_h%evec_cmplx_elpa,&
-              e_h%dm_cmplx_elpa,e_h%ham_cmplx_elpa)
-      call elsi_blacs_to_sips_dm_cmplx(e_h,dm)
-      call elsi_get_energy(e_h,energy,ELPA_SOLVER)
-
-      solver_used = ELPA_SOLVER
-
-      e_h%mu_ready = .true.
-   case(OMM_SOLVER)
-      ! Set up BLACS if not done by user
-      if(.not. e_h%blacs_ready) then
-         call elsi_init_blacs(e_h)
-      endif
-
-      call elsi_sips_to_blacs_hs_cmplx(e_h,ham,ovlp)
-
-      if(e_h%n_elsi_calls <= e_h%omm_n_elpa) then
-         if(e_h%n_elsi_calls == 1 .and. e_h%omm_flavor == 0) then
-            ! Overlap will be destroyed by Cholesky
-            call elsi_allocate(e_h,e_h%ovlp_cmplx_copy,e_h%n_lrow,e_h%n_lcol,&
-                    "ovlp_cmplx_copy",caller)
-            e_h%ovlp_cmplx_copy = e_h%ovlp_cmplx_elpa
-         endif
-
-         if(.not. allocated(e_h%eval_elpa)) then
-            call elsi_allocate(e_h,e_h%eval_elpa,e_h%n_basis,"eval_elpa",caller)
-         endif
-         if(.not. allocated(e_h%evec_cmplx_elpa)) then
-            call elsi_allocate(e_h,e_h%evec_cmplx_elpa,e_h%n_lrow,e_h%n_lcol,&
-                    "evec_cmplx_elpa",caller)
-         endif
-         if(.not. allocated(e_h%dm_cmplx_elpa)) then
-            call elsi_allocate(e_h,e_h%dm_cmplx_elpa,e_h%n_lrow,e_h%n_lcol,&
-                    "dm_cmplx_elpa",caller)
-         endif
-
-         call elsi_solve_evp_elpa_cmplx(e_h,e_h%ham_cmplx_elpa,&
-                 e_h%ovlp_cmplx_elpa,e_h%eval_elpa,e_h%evec_cmplx_elpa)
-         call elsi_compute_occ_elpa(e_h,e_h%eval_elpa)
-         call elsi_compute_dm_elpa_cmplx(e_h,e_h%evec_cmplx_elpa,&
-                 e_h%dm_cmplx_elpa,e_h%ham_cmplx_elpa)
-         call elsi_blacs_to_sips_dm_cmplx(e_h,dm)
-         call elsi_get_energy(e_h,energy,ELPA_SOLVER)
-
-         solver_used = ELPA_SOLVER
-      else ! ELPA is done
-         if(allocated(e_h%ovlp_cmplx_copy)) then
-            ! Retrieve overlap matrix that has been destroyed by Cholesky
-            e_h%ovlp_cmplx_elpa = e_h%ovlp_cmplx_copy
-            call elsi_deallocate(e_h,e_h%ovlp_cmplx_copy,"ovlp_cmplx_copy")
-         endif
-
-         if(.not. e_h%c_omm%is_initialized) then
-            call m_allocate(e_h%c_omm,e_h%omm_n_states,e_h%n_basis,"pzdbc")
-         endif
-         if(.not. allocated(e_h%dm_cmplx_elpa)) then
-            call elsi_allocate(e_h,e_h%dm_cmplx_elpa,e_h%n_lrow,e_h%n_lcol,&
-                    "dm_cmplx_elpa",caller)
-         endif
-
-         ! Initialize coefficient matrix with ELPA eigenvectors if possible
-         if(e_h%omm_n_elpa > 0 .and. e_h%n_elsi_calls == e_h%omm_n_elpa+1) then
-            ! libOMM coefficient matrix is the transpose of ELPA eigenvectors
-            call pztranc(e_h%n_basis,e_h%n_basis,(1.0_r8,0.0_r8),&
-                    e_h%evec_cmplx_elpa,1,1,e_h%sc_desc,(0.0_r8,0.0_r8),&
-                    e_h%dm_cmplx_elpa,1,1,e_h%sc_desc)
-
-            e_h%c_omm%zval(1:e_h%c_omm%iaux2(1),1:e_h%c_omm%iaux2(2)) = &
-               e_h%dm_cmplx_elpa(1:e_h%c_omm%iaux2(1),1:e_h%c_omm%iaux2(2))
-
-            ! ELPA matrices are no longer needed
-            if(allocated(e_h%evec_cmplx_elpa)) then
-               call elsi_deallocate(e_h,e_h%evec_cmplx_elpa,"evec_cmplx_elpa")
-            endif
-            if(allocated(e_h%eval_elpa)) then
-               call elsi_deallocate(e_h,e_h%eval_elpa,"eval_elpa")
-            endif
-            if(allocated(e_h%occ_num)) then
-               call elsi_deallocate(e_h,e_h%occ_num,"occ_num")
-            endif
-         endif
-
-         call elsi_solve_evp_omm_cmplx(e_h,e_h%ham_cmplx_elpa,&
-                 e_h%ovlp_cmplx_elpa,e_h%dm_cmplx_elpa)
-         call elsi_blacs_to_sips_dm_cmplx(e_h,dm)
-         call elsi_get_energy(e_h,energy,OMM_SOLVER)
-
-         solver_used = OMM_SOLVER
-      endif
-   case(PEXSI_SOLVER)
-      call elsi_init_pexsi(e_h)
-
-      call elsi_solve_evp_pexsi_cmplx(e_h,ham,ovlp,dm)
-      call elsi_get_energy(e_h,energy,PEXSI_SOLVER)
-
-      solver_used = PEXSI_SOLVER
-
-      e_h%mu_ready = .true.
-   case(CHESS_SOLVER)
-      call elsi_stop(" CHESS not yet implemented.",e_h,caller)
-   case(SIPS_SOLVER)
-      call elsi_stop(" SIPS not yet implemented.",e_h,caller)
-   case(DMP_SOLVER)
-      call elsi_stop(" DMP not yet implemented.",e_h,caller)
-   case default
-      call elsi_stop(" Unsupported solver.",e_h,caller)
-   end select
-
-   call elsi_process_solver_timing(e_h,output_type,data_type,solver_used,&
-           start_datetime,t0)
-
-   e_h%edm_ready_cmplx = .true.
-
-end subroutine
-
-!>
-!! This routine initializes BLACS, in case that the user selects a sparse format
-!! and BLACS is still used internally.
-!!
-subroutine elsi_init_blacs(e_h)
-
-   implicit none
-
-   type(elsi_handle), intent(inout) :: e_h !< Handle
-
-   integer(kind=i4) :: nprow
-   integer(kind=i4) :: npcol
-   integer(kind=i4) :: blacs_ctxt
-   integer(kind=i4) :: block_size
-
-   character(len=40), parameter :: caller = "elsi_init_blacs"
-
-   if(e_h%parallel_mode == MULTI_PROC .and. .not. e_h%blacs_ready) then
-      ! Set square-like process grid
-      do nprow = nint(sqrt(real(e_h%n_procs))),2,-1
-         if(mod(e_h%n_procs,nprow) == 0) exit
-      enddo
-
-      npcol = e_h%n_procs/nprow
-
-      if(max(nprow,npcol) > e_h%n_basis) then
-         call elsi_stop(" Matrix size is too small for this number of MPI"//&
-                 "tasks.",e_h,caller)
-      endif
-
-      ! Initialize BLACS
-      blacs_ctxt = e_h%mpi_comm
-
-      call BLACS_Gridinit(blacs_ctxt,'r',nprow,npcol)
-
-      ! Find block size
-      block_size = 1
-
-      ! Maximum allowed value: 256
-      do while (2*block_size*max(nprow,npcol) <= e_h%n_basis .and. &
-                block_size < 256)
-         block_size = 2*block_size
-      enddo
-
-      ! ELPA works better with a small block_size
-      if(e_h%solver == ELPA_SOLVER) then
-         block_size = min(32,block_size)
-      endif
-
-      call elsi_set_blacs(e_h,blacs_ctxt,block_size)
-   endif
-
-end subroutine
-
-!>
-!! This routine acts on the timing information, both to add it to the solver
-!! timing summary and print it to the solver timing file.
-!!
-subroutine elsi_process_solver_timing(e_h,output_type,data_type,solver_used,&
-              start_datetime,t0)
-
-   implicit none
-
-   type(elsi_handle),           intent(inout) :: e_h
-   integer(kind=i4),            intent(in)    :: output_type
-   integer(kind=i4),            intent(in)    :: data_type
-   integer(kind=i4),            intent(in)    :: solver_used
-   real(kind=r8),               intent(in)    :: t0
-   character(len=DATETIME_LEN), intent(in)    :: start_datetime
-
-   character(len=SETTING_STR_LEN) :: solver_tag
-   real(kind=r8)                  :: t1, total_time
-   integer(kind=i4)               :: temp_int
-   integer(kind=i4)               :: comma_json_save
-   integer(kind=i4)               :: iteration
-   type(elsi_file_io_handle)      :: io_h
-
-   character(len=40), parameter :: caller = "elsi_dm_complex_sparse"
-
-   io_h = e_h%timings_file
-
-   call elsi_get_time(e_h,t1)
-
-   temp_int   = e_h%solver
-   e_h%solver = solver_used
-   total_time = t1-t0
-
-   ! Output information about this solver invocation
-   call elsi_get_solver_tag(e_h,solver_tag,data_type)
-   call elsi_add_timing(e_h%timings,total_time,solver_tag)
-
-   if(e_h%output_timings) then
-      iteration = e_h%timings%n_timings
-
-      ! Avoid comma at the end of the last entry
-      comma_json_save = io_h%comma_json
-
-      if(e_h%timings%n_timings == 1) then
-         io_h%comma_json = NO_COMMA
-      else
-         io_h%comma_json = COMMA_BEFORE
-      endif
-
-      call elsi_print_solver_timing(e_h,output_type,data_type,start_datetime,&
-              total_time,solver_tag,iteration,io_h,&
-              e_h%timings%user_tags(iteration))
-
-      io_h%comma_json = comma_json_save
-   endif
-
-   e_h%solver = temp_int
-
-end subroutine
-
-!>
-!! This routine prints solver timing and relevant information.
-!! TODO: Clean up interface.
-!!
-subroutine elsi_print_solver_timing(e_h,output_type,data_type,start_datetime,&
-              total_time,elsi_tag_in,iter,io_h_in,user_tag_in)
-
-   implicit none
-
-   type(elsi_handle),           intent(inout)        :: e_h
-   integer(kind=i4),            intent(in)           :: output_type
-   integer(kind=i4),            intent(in)           :: data_type
-   character(len=DATETIME_LEN), intent(in)           :: start_datetime
-   real(kind=r8),               intent(in)           :: total_time
-   character(len=*),            intent(in)           :: elsi_tag_in
-   integer(kind=i4),            intent(in)           :: iter
-   type(elsi_file_io_handle),   intent(in), optional :: io_h_in
-   character(len=*),            intent(in), optional :: user_tag_in
-
-<<<<<<< HEAD
-   character(len=200)               :: info_str
-   character(len=TIMING_STRING_LEN) :: elsi_tag
-   character(len=TIMING_STRING_LEN) :: user_tag
-   character(len=DATETIME_LEN)      :: record_datetime
-   integer(kind=i4)                 :: comma_json_save
-   type(elsi_file_io_handle)        :: io_h
-=======
-   character*200                  :: info_str
-   character(len=SETTING_STR_LEN) :: elsi_tag
-   character(len=SETTING_STR_LEN) :: user_tag
-   character(len=DATETIME_LEN)    :: record_datetime
-   integer(kind=i4)               :: comma_json_save
-   type(elsi_file_io_handle)      :: io_h
->>>>>>> 1b653c33
-
-   character(len=40), parameter :: caller = "elsi_print_solver_timing"
-
-   if(present(io_h_in)) then
-      io_h = io_h_in
-   else
-      io_h = e_h%stdio
-   endif
-
-   if(present(user_tag_in)) then
-      user_tag = trim(user_tag_in)
-   else
-      user_tag = trim(UNSET_STRING)
-   endif
-
-   user_tag        = adjustr(user_tag)
-   elsi_tag        = trim(elsi_tag_in)
-   elsi_tag        = adjustr(elsi_tag)
-   comma_json_save = io_h%comma_json
-
-   call elsi_get_datetime_rfc3339(record_datetime)
-
-   ! Print out patterned header, versioning information, and timing details
-   if(io_h%file_format == HUMAN_READ) then
-      write(info_str,"(A)") "--------------------------------------------------"
-      call elsi_say(e_h,info_str,io_h)
-      write(info_str,"(A,I10)") "Start of ELSI Solver Iteration ",iter
-      call elsi_say(e_h,info_str,io_h)
-
-      write(info_str,"(A)") ""
-      call elsi_say(e_h,info_str,io_h)
-      call elsi_print_versioning(e_h,io_h)
-
-      write(info_str,"(A)") ""
-      call elsi_say(e_h,info_str,io_h)
-      write(info_str,"(A)") "Timing Details"
-      call elsi_say(e_h,info_str,io_h)
-      call append_string(io_h%prefix,"  ")
-      if(output_type == OUTPUT_EV) then
-         call elsi_say_setting(e_h,"Output Type","EIGENVECTORS",io_h)
-      elseif(output_type == OUTPUT_DM) then
-         call elsi_say_setting(e_h,"Output Type","DENSITY MATRIX",io_h)
-      else
-         call elsi_stop(" Unsupported output type.",e_h,caller)
-      endif
-      if(data_type == REAL_VALUES) then
-         call elsi_say_setting(e_h,"Data Type","REAL",io_h)
-      elseif(data_type == COMPLEX_VALUES) then
-         call elsi_say_setting(e_h,"Data Type","COMPLEX",io_h)
-      else
-         call elsi_stop(" Unsupported data type.",e_h,caller)
-      endif
-      call elsi_say_setting(e_h,"ELSI Tag",elsi_tag,io_h)
-      call elsi_say_setting(e_h,"User Tag",user_tag,io_h)
-      call elsi_say_setting(e_h,"Timing (s)",total_time,io_h)
-      call truncate_string(io_h%prefix,2)
-   elseif(io_h%file_format == JSON) then
-      if(io_h%comma_json == COMMA_BEFORE) then
-         write(info_str,"(A)") ',{'
-      else
-         write(info_str,"(A)") '{'
-      endif
-      call elsi_say(e_h,info_str,io_h)
-
-      io_h%comma_json = COMMA_AFTER ! Add commas behind all records before final
-      call append_string(io_h%prefix,"  ")
-
-      call elsi_print_versioning(e_h,io_h)
-
-      call elsi_say_setting(e_h,"iteration",iter,io_h)
-      if(output_type == OUTPUT_EV) then
-         call elsi_say_setting(e_h,"output_type","EIGENVECTORS",io_h)
-      elseif(output_type == OUTPUT_DM) then
-         call elsi_say_setting(e_h,"output_type","DENSITY MATRIX",io_h)
-      else
-         call elsi_stop(" Unsupported output type.",e_h,caller)
-      endif
-      if(data_type == REAL_VALUES) then
-         call elsi_say_setting(e_h,"data_type","REAL",io_h)
-      elseif(data_type == COMPLEX_VALUES) then
-         call elsi_say_setting(e_h,"data_type","COMPLEX",io_h)
-      else
-         call elsi_stop(" Unsupported data type.",e_h,caller)
-      endif
-      call elsi_say_setting(e_h,"elsi_tag",elsi_tag,io_h)
-      call elsi_say_setting(e_h,"user_tag",user_tag,io_h)
-      call elsi_say_setting(e_h,"proc_0_name",e_h%processor_name,io_h)
-      call elsi_say_setting(e_h,"start_datetime",start_datetime,io_h)
-      call elsi_say_setting(e_h,"record_datetime",record_datetime,io_h)
-      call elsi_say_setting(e_h,"total_time",total_time,io_h)
-      call truncate_string(io_h%prefix,2)
-   else
-      call elsi_stop(" Unsupported output format.",e_h,caller)
-   endif
-
-   call append_string(io_h%prefix,"  ")
-
-   ! Print out handle summary
-   if(io_h%file_format == HUMAN_READ) then
-      write(info_str,"(A)") ""
-      call elsi_say(e_h,info_str,io_h)
-   endif
-   call elsi_print_handle_summary(e_h,io_h)
-
-   ! Print out matrix storage format settings
-   if(io_h%file_format == HUMAN_READ) then
-      write(info_str,"(A)") ""
-      call elsi_say(e_h,info_str,io_h)
-   endif
-   call elsi_print_matrix_format_settings(e_h,io_h)
-
-   ! Print out solver settings
-   io_h%comma_json = NO_COMMA ! Final record in this scope
-   if(io_h%file_format == HUMAN_READ) then
-      write(info_str,"(A)") ""
-      call elsi_say(e_h,info_str,io_h)
-   endif
-   call elsi_print_solver_settings(e_h,io_h)
-
-   call truncate_string(io_h%prefix,2)
-
-   ! Print out patterned footer
-   io_h%comma_json = comma_json_save
-   if(io_h%file_format == HUMAN_READ) then
-      write(info_str,"(A)") ""
-      call elsi_say(e_h,info_str,io_h)
-      write(info_str,"(A,I10)") "End of ELSI Solver Iteration   ",iter
-      call elsi_say(e_h,info_str,io_h)
-      write(info_str,"(A)") "--------------------------------------------------"
-      call elsi_say(e_h,info_str,io_h)
-      write(info_str,"(A)") ""
-      call elsi_say(e_h,info_str,io_h)
-   elseif(io_h%file_format == JSON) then
-      if(io_h%comma_json == COMMA_AFTER) then
-         write(info_str,"(A)") '},'
-         call elsi_say(e_h,info_str,io_h)
-      else
-         write(info_str,"(A)") '}'
-         call elsi_say(e_h,info_str,io_h)
-      endif
-   else
-      call elsi_stop(" Unsupported output format.",e_h,caller)
-   endif
-
-end subroutine
-
-end module ELSI_SOLVER
+! Copyright (c) 2015-2018, the ELSI team. All rights reserved.
+!
+! Redistribution and use in source and binary forms, with or without
+! modification, are permitted provided that the following conditions are met:
+!
+!  * Redistributions of source code must retain the above copyright notice,
+!    this list of conditions and the following disclaimer.
+!
+!  * Redistributions in binary form must reproduce the above copyright notice,
+!    this list of conditions and the following disclaimer in the documentation
+!    and/or other materials provided with the distribution.
+!
+!  * Neither the name of the "ELectronic Structure Infrastructure" project nor
+!    the names of its contributors may be used to endorse or promote products
+!    derived from this software without specific prior written permission.
+!
+! THIS SOFTWARE IS PROVIDED BY THE COPYRIGHT HOLDERS AND CONTRIBUTORS "AS IS"
+! AND ANY EXPRESS OR IMPLIED WARRANTIES, INCLUDING, BUT NOT LIMITED TO, THE
+! IMPLIED WARRANTIES OF MERCHANTABILITY AND FITNESS FOR A PARTICULAR PURPOSE
+! ARE DISCLAIMED. IN NO EVENT SHALL COPYRIGHT HOLDER BE LIABLE FOR ANY DIRECT,
+! INDIRECT, INCIDENTAL, SPECIAL, EXEMPLARY, OR CONSEQUENTIAL DAMAGES (INCLUDING,
+! BUT NOT LIMITED TO, PROCUREMENT OF SUBSTITUTE GOODS OR SERVICES; LOSS OF USE,
+! DATA, OR PROFITS; OR BUSINESS INTERRUPTION) HOWEVER CAUSED AND ON ANY THEORY
+! OF LIABILITY, WHETHER IN CONTRACT, STRICT LIABILITY, OR TORT (INCLUDING
+! NEGLIGENCE OR OTHERWISE) ARISING IN ANY WAY OUT OF THE USE OF THIS SOFTWARE,
+! EVEN IF ADVISED OF THE POSSIBILITY OF SUCH DAMAGE.
+
+!>
+!! This module contains subroutines to solve an eigenproblem or to compute the
+!! density matrix, using one of the five solvers ELPA, libOMM, PEXSI, CheSS,
+!! and SIPs.
+!!
+module ELSI_SOLVER
+
+   use ELSI_CHESS,     only: elsi_init_chess,elsi_solve_evp_chess_real
+   use ELSI_CONSTANTS, only: ELPA_SOLVER,OMM_SOLVER,PEXSI_SOLVER,CHESS_SOLVER,&
+                             SIPS_SOLVER,DMP_SOLVER,REAL_VALUES,COMPLEX_VALUES,&
+                             MULTI_PROC,SINGLE_PROC,UNSET,SETTING_STR_LEN,&
+                             OUTPUT_EV,OUTPUT_DM,DATETIME_LEN,COMMA_BEFORE,&
+                             COMMA_AFTER,NO_COMMA,UNSET_STRING,HUMAN_READ,JSON
+   use ELSI_DATATYPE,  only: elsi_handle,elsi_file_io_handle
+   use ELSI_DMP,       only: elsi_solve_evp_dmp_real
+   use ELSI_ELPA,      only: elsi_compute_occ_elpa,elsi_compute_dm_elpa_real,&
+                             elsi_normalize_dm_elpa_real,&
+                             elsi_solve_evp_elpa_real,&
+                             elsi_compute_dm_elpa_cmplx,&
+                             elsi_normalize_dm_elpa_cmplx,&
+                             elsi_solve_evp_elpa_cmplx
+   use ELSI_IO,        only: elsi_print_handle_summary,&
+                             elsi_print_solver_settings,elsi_print_settings,&
+                             elsi_say,elsi_say_setting,&
+                             elsi_print_matrix_format_settings,&
+                             append_string,truncate_string,&
+                             elsi_print_versioning
+   use ELSI_LAPACK,    only: elsi_solve_evp_lapack_real,&
+                             elsi_solve_evp_lapack_cmplx
+   use ELSI_MALLOC,    only: elsi_allocate,elsi_deallocate
+   use ELSI_MATCONV,   only: elsi_blacs_to_sips_hs_real,&
+                             elsi_sips_to_blacs_hs_real,&
+                             elsi_blacs_to_sips_hs_cmplx,&
+                             elsi_sips_to_blacs_hs_cmplx,&
+                             elsi_blacs_to_chess_hs_real,&
+                             elsi_chess_to_blacs_dm_real,&
+                             elsi_blacs_to_pexsi_hs_real,&
+                             elsi_pexsi_to_blacs_dm_real,&
+                             elsi_blacs_to_pexsi_hs_cmplx,&
+                             elsi_pexsi_to_blacs_dm_cmplx,&
+                             elsi_blacs_to_sips_dm_real,&
+                             elsi_blacs_to_sips_dm_cmplx,&
+                             elsi_sips_to_blacs_ev_real
+   use ELSI_MPI,       only: elsi_stop,elsi_check_mpi,mpi_sum,mpi_real8
+   use ELSI_OMM,       only: elsi_solve_evp_omm_real,&
+                             elsi_solve_evp_omm_cmplx
+   use ELSI_PEXSI,     only: elsi_init_pexsi,elsi_solve_evp_pexsi_real,&
+                             elsi_solve_evp_pexsi_cmplx
+   use ELSI_PRECISION, only: r8,i4
+   use ELSI_SETUP,     only: elsi_set_blacs
+   use ELSI_SIPS,      only: elsi_init_sips,elsi_solve_evp_sips_real
+   use ELSI_TIMINGS,   only: elsi_get_time, elsi_add_timing
+   use ELSI_UTILS,     only: elsi_check,elsi_check_handle,elsi_ready_handle,&
+                             elsi_get_solver_tag,elsi_get_datetime_rfc3339
+   use MATRIXSWITCH,   only: m_allocate
+
+   implicit none
+
+   private
+
+   ! Solver
+   public :: elsi_ev_real
+   public :: elsi_ev_complex
+   public :: elsi_ev_real_sparse
+   public :: elsi_ev_complex_sparse
+   public :: elsi_dm_real
+   public :: elsi_dm_complex
+   public :: elsi_dm_real_sparse
+   public :: elsi_dm_complex_sparse
+
+contains
+
+!>
+!! This routine gets the energy.
+!!
+subroutine elsi_get_energy(e_h,energy,solver)
+
+   implicit none
+
+   type(elsi_handle), intent(inout) :: e_h    !< Handle
+   real(kind=r8),     intent(out)   :: energy !< Energy of the system
+   integer(kind=i4),  intent(in)    :: solver !< Solver in use
+
+   real(kind=r8)    :: tmp_real
+   integer(kind=i4) :: i_state
+   integer(kind=i4) :: ierr
+
+   character(len=40), parameter :: caller = "elsi_get_energy"
+
+   select case(solver)
+   case(ELPA_SOLVER)
+      energy = 0.0_r8
+
+      do i_state = 1,e_h%n_states_solve
+         energy = energy+e_h%i_weight*e_h%eval_elpa(i_state)*&
+                     e_h%occ_num(i_state,e_h%i_spin,e_h%i_kpt)
+      enddo
+   case(OMM_SOLVER)
+      energy = e_h%spin_degen*e_h%energy_hdm*e_h%i_weight
+   case(PEXSI_SOLVER)
+      energy = e_h%energy_hdm*e_h%i_weight
+   case(CHESS_SOLVER)
+      energy = e_h%energy_hdm*e_h%i_weight
+   case(SIPS_SOLVER)
+      call elsi_stop(" SIPS not yet implemented.",e_h,caller)
+   case(DMP_SOLVER)
+      energy = e_h%spin_degen*e_h%energy_hdm*e_h%i_weight
+   case default
+      call elsi_stop(" Unsupported solver.",e_h,caller)
+   end select
+
+   if(e_h%n_spins*e_h%n_kpts > 1) then
+      if(e_h%myid /= 0) then
+         energy = 0.0_r8
+      endif
+
+      call MPI_Allreduce(energy,tmp_real,1,mpi_real8,mpi_sum,e_h%mpi_comm_all,&
+              ierr)
+
+      call elsi_check_mpi(e_h,"MPI_Allreduce",ierr,caller)
+
+      energy = tmp_real
+   endif
+
+end subroutine
+
+!>
+!! This routine computes the eigenvalues and eigenvectors. Note the
+!! intent(inout) - it is because everything has the potential to be reused in
+!! the next call.
+!!
+subroutine elsi_ev_real(e_h,ham,ovlp,eval,evec)
+
+   implicit none
+
+   type(elsi_handle), intent(inout) :: e_h                         !< Handle
+   real(kind=r8),     intent(inout) :: ham(e_h%n_lrow,e_h%n_lcol)  !< Hamiltonian
+   real(kind=r8),     intent(inout) :: ovlp(e_h%n_lrow,e_h%n_lcol) !< Overlap
+   real(kind=r8),     intent(inout) :: eval(e_h%n_basis)           !< Eigenvalues
+   real(kind=r8),     intent(inout) :: evec(e_h%n_lrow,e_h%n_lcol) !< Eigenvectors
+
+   real(kind=r8)               :: t0
+   integer(kind=i4)            :: solver_used = UNSET
+   character(len=DATETIME_LEN) :: start_datetime
+
+   integer(kind=i4),  parameter :: output_type = OUTPUT_EV
+   integer(kind=i4),  parameter :: data_type = REAL_VALUES
+   character(len=40), parameter :: caller = "elsi_ev_real"
+
+   call elsi_get_time(e_h,t0)
+   call elsi_get_datetime_rfc3339(start_datetime)
+
+   call elsi_check_handle(e_h,caller)
+   call elsi_ready_handle(e_h,caller)
+
+   ! Update counter
+   e_h%n_elsi_calls = e_h%n_elsi_calls+1
+
+   ! Safety check
+   call elsi_check(e_h,caller)
+
+   call elsi_print_settings(e_h)
+
+   select case(e_h%solver)
+   case(ELPA_SOLVER)
+      if(e_h%parallel_mode == SINGLE_PROC) then
+         call elsi_solve_evp_lapack_real(e_h,ham,ovlp,eval,evec)
+      else
+         call elsi_solve_evp_elpa_real(e_h,ham,ovlp,eval,evec)
+      endif
+
+      solver_used = ELPA_SOLVER
+   case(OMM_SOLVER)
+      call elsi_stop(" LIBOMM is not an eigensolver.",e_h,caller)
+   case(PEXSI_SOLVER)
+      call elsi_stop(" PEXSI is not an eigensolver.",e_h,caller)
+   case(CHESS_SOLVER)
+      call elsi_stop(" CHESS is not an eigensolver.",e_h,caller)
+   case(SIPS_SOLVER)
+      if(e_h%n_elsi_calls <= e_h%sips_n_elpa) then
+         if(e_h%n_elsi_calls == 1) then
+            ! Overlap will be destroyed by Cholesky
+            call elsi_allocate(e_h,e_h%ovlp_real_copy,e_h%n_lrow,e_h%n_lcol,&
+                    "ovlp_real_copy",caller)
+            e_h%ovlp_real_copy = ovlp
+         endif
+
+         ! Compute eigenvalue distribution by ELPA
+
+         ! Solve
+         call elsi_solve_evp_elpa_real(e_h,ham,ovlp,eval,evec)
+
+         solver_used = ELPA_SOLVER
+      else ! ELPA is done
+         if(allocated(e_h%ovlp_real_copy)) then
+            ! Retrieve overlap matrix that has been destroyed by Cholesky
+            ovlp = e_h%ovlp_real_copy
+            call elsi_deallocate(e_h,e_h%ovlp_real_copy,"ovlp_real_copy")
+         endif
+
+         call elsi_init_sips(e_h)
+
+         call elsi_blacs_to_sips_hs_real(e_h,ham,ovlp)
+         call elsi_solve_evp_sips_real(e_h,e_h%ham_real_sips,&
+                 e_h%ovlp_real_sips,eval)
+         call elsi_sips_to_blacs_ev_real(e_h,evec)
+
+         solver_used = SIPS_SOLVER
+      endif
+   case(DMP_SOLVER)
+      call elsi_stop(" DMP is not an eigensolver.",e_h,caller)
+   case default
+      call elsi_stop(" Unsupported solver.",e_h,caller)
+   end select
+
+   call elsi_process_solver_timing(e_h,output_type,data_type,solver_used,&
+           start_datetime,t0)
+
+end subroutine
+
+!>
+!! This routine computes the eigenvalues and eigenvectors. Note the
+!! intent(inout) - it is because everything has the potential to be reused in
+!! the next call.
+!!
+subroutine elsi_ev_complex(e_h,ham,ovlp,eval,evec)
+
+   implicit none
+
+   type(elsi_handle), intent(inout) :: e_h                         !< Handle
+   complex(kind=r8),  intent(inout) :: ham(e_h%n_lrow,e_h%n_lcol)  !< Hamiltonian
+   complex(kind=r8),  intent(inout) :: ovlp(e_h%n_lrow,e_h%n_lcol) !< Overlap
+   real(kind=r8),     intent(inout) :: eval(e_h%n_basis)           !< Eigenvalues
+   complex(kind=r8),  intent(inout) :: evec(e_h%n_lrow,e_h%n_lcol) !< Eigenvectors
+
+   real(kind=r8)               :: t0
+   integer(kind=i4)            :: solver_used = UNSET
+   character(len=DATETIME_LEN) :: start_datetime
+
+   integer(kind=i4),  parameter :: output_type = OUTPUT_EV
+   integer(kind=i4),  parameter :: data_type = COMPLEX_VALUES
+   character(len=40), parameter :: caller = "elsi_ev_complex"
+
+   call elsi_get_time(e_h,t0)
+   call elsi_get_datetime_rfc3339(start_datetime)
+
+   call elsi_check_handle(e_h,caller)
+   call elsi_ready_handle(e_h,caller)
+
+   ! Update counter
+   e_h%n_elsi_calls = e_h%n_elsi_calls+1
+
+   ! Safety check
+   call elsi_check(e_h,caller)
+
+   call elsi_print_settings(e_h)
+
+   select case(e_h%solver)
+   case(ELPA_SOLVER)
+      if(e_h%parallel_mode == SINGLE_PROC) then
+         call elsi_solve_evp_lapack_cmplx(e_h,ham,ovlp,eval,evec)
+      else
+         call elsi_solve_evp_elpa_cmplx(e_h,ham,ovlp,eval,evec)
+      endif
+
+      solver_used = ELPA_SOLVER
+   case(OMM_SOLVER)
+      call elsi_stop(" LIBOMM is not an eigensolver.",e_h,caller)
+   case(PEXSI_SOLVER)
+      call elsi_stop(" PEXSI is not an eigensolver.",e_h,caller)
+   case(CHESS_SOLVER)
+      call elsi_stop(" CHESS is not an eigensolver.",e_h,caller)
+   case(SIPS_SOLVER)
+      call elsi_stop(" SIPS not yet implemented.",e_h,caller)
+   case(DMP_SOLVER)
+      call elsi_stop(" DMP is not an eigensolver.",e_h,caller)
+   case default
+      call elsi_stop(" Unsupported solver.",e_h,caller)
+   end select
+
+   call elsi_process_solver_timing(e_h,output_type,data_type,solver_used,&
+           start_datetime,t0)
+
+end subroutine
+
+!>
+!! This routine computes the eigenvalues and eigenvectors. Note the
+!! intent(inout) - it is because everything has the potential to be reused in
+!! the next call.
+!!
+subroutine elsi_ev_real_sparse(e_h,ham,ovlp,eval,evec)
+
+   implicit none
+
+   type(elsi_handle), intent(inout) :: e_h                         !< Handle
+   real(kind=r8),     intent(inout) :: ham(e_h%nnz_l_sp)           !< Hamiltonian
+   real(kind=r8),     intent(inout) :: ovlp(e_h%nnz_l_sp)          !< Overlap
+   real(kind=r8),     intent(inout) :: eval(e_h%n_basis)           !< Eigenvalues
+   real(kind=r8),     intent(inout) :: evec(e_h%n_lrow,e_h%n_lcol) !< Eigenvectors
+
+   real(kind=r8)               :: t0
+   integer(kind=i4)            :: solver_used = UNSET
+   character(len=DATETIME_LEN) :: start_datetime
+
+   integer(kind=i4),  parameter :: output_type = OUTPUT_EV
+   integer(kind=i4),  parameter :: data_type = REAL_VALUES
+   character(len=40), parameter :: caller = "elsi_ev_real_sparse"
+
+   call elsi_get_time(e_h,t0)
+   call elsi_get_datetime_rfc3339(start_datetime)
+
+   call elsi_check_handle(e_h,caller)
+   call elsi_ready_handle(e_h,caller)
+
+   ! Update counter
+   e_h%n_elsi_calls = e_h%n_elsi_calls+1
+
+   ! Safety check
+   call elsi_check(e_h,caller)
+
+   call elsi_print_settings(e_h)
+
+   select case(e_h%solver)
+   case(ELPA_SOLVER)
+      call elsi_sips_to_blacs_hs_real(e_h,ham,ovlp)
+      call elsi_solve_evp_elpa_real(e_h,e_h%ham_real_elpa,e_h%ovlp_real_elpa,&
+              eval,evec)
+
+      solver_used = ELPA_SOLVER
+   case(OMM_SOLVER)
+      call elsi_stop(" LIBOMM is not an eigensolver.",e_h,caller)
+   case(PEXSI_SOLVER)
+      call elsi_stop(" PEXSI is not an eigensolver.",e_h,caller)
+   case(CHESS_SOLVER)
+      call elsi_stop(" CHESS is not an eigensolver.",e_h,caller)
+   case(SIPS_SOLVER) ! TODO
+      call elsi_stop(" SIPS not yet implemented.",e_h,caller)
+   case(DMP_SOLVER)
+      call elsi_stop(" DMP is not an eigensolver.",e_h,caller)
+   case default
+      call elsi_stop(" Unsupported solver.",e_h,caller)
+   end select
+
+   call elsi_process_solver_timing(e_h,output_type,data_type,solver_used,&
+           start_datetime,t0)
+
+end subroutine
+
+!>
+!! This routine computes the eigenvalues and eigenvectors. Note the
+!! intent(inout) - it is because everything has the potential to be reused in
+!! the next call.
+!!
+subroutine elsi_ev_complex_sparse(e_h,ham,ovlp,eval,evec)
+
+   implicit none
+
+   type(elsi_handle), intent(inout) :: e_h                         !< Handle
+   complex(kind=r8),  intent(inout) :: ham(e_h%nnz_l_sp)           !< Hamiltonian
+   complex(kind=r8),  intent(inout) :: ovlp(e_h%nnz_l_sp)          !< Overlap
+   real(kind=r8),     intent(inout) :: eval(e_h%n_basis)           !< Eigenvalues
+   complex(kind=r8),  intent(inout) :: evec(e_h%n_lrow,e_h%n_lcol) !< Eigenvectors
+
+   real(kind=r8)               :: t0
+   integer(kind=i4)            :: solver_used = UNSET
+   character(len=DATETIME_LEN) :: start_datetime
+
+   integer(kind=i4),  parameter :: output_type = OUTPUT_EV
+   integer(kind=i4),  parameter :: data_type = COMPLEX_VALUES
+   character(len=40), parameter :: caller = "elsi_ev_complex_sparse"
+
+   call elsi_get_time(e_h,t0)
+   call elsi_get_datetime_rfc3339(start_datetime)
+
+   call elsi_check_handle(e_h,caller)
+   call elsi_ready_handle(e_h,caller)
+
+   ! Update counter
+   e_h%n_elsi_calls = e_h%n_elsi_calls+1
+
+   ! Safety check
+   call elsi_check(e_h,caller)
+
+   call elsi_print_settings(e_h)
+
+   select case(e_h%solver)
+   case(ELPA_SOLVER)
+      call elsi_sips_to_blacs_hs_cmplx(e_h,ham,ovlp)
+      call elsi_solve_evp_elpa_cmplx(e_h,e_h%ham_cmplx_elpa,&
+              e_h%ovlp_cmplx_elpa,eval,evec)
+
+      solver_used = ELPA_SOLVER
+   case(OMM_SOLVER)
+      call elsi_stop(" LIBOMM is not an eigensolver.",e_h,caller)
+   case(PEXSI_SOLVER)
+      call elsi_stop(" PEXSI is not an eigensolver.",e_h,caller)
+   case(CHESS_SOLVER)
+      call elsi_stop(" CHESS is not an eigensolver.",e_h,caller)
+   case(SIPS_SOLVER)
+      call elsi_stop(" SIPS not yet implemented.",e_h,caller)
+   case(DMP_SOLVER)
+      call elsi_stop(" DMP is not an eigensolver.",e_h,caller)
+   case default
+      call elsi_stop(" Unsupported solver.",e_h,caller)
+   end select
+
+   call elsi_process_solver_timing(e_h,output_type,data_type,solver_used,&
+           start_datetime,t0)
+
+end subroutine
+
+!>
+!! This routine computes the density matrix. Note the intent(inout) - it is
+!! because everything has the potential to be reused in the next call.
+!!
+subroutine elsi_dm_real(e_h,ham,ovlp,dm,energy)
+
+   implicit none
+
+   type(elsi_handle), intent(inout) :: e_h                         !< Handle
+   real(kind=r8),     intent(inout) :: ham(e_h%n_lrow,e_h%n_lcol)  !< Hamiltonian
+   real(kind=r8),     intent(inout) :: ovlp(e_h%n_lrow,e_h%n_lcol) !< Overlap
+   real(kind=r8),     intent(inout) :: dm(e_h%n_lrow,e_h%n_lcol)   !< Density matrix
+   real(kind=r8),     intent(inout) :: energy                      !< Energy
+
+   real(kind=r8)               :: t0
+   integer(kind=i4)            :: solver_used = UNSET
+   character(len=DATETIME_LEN) :: start_datetime
+
+   integer(kind=i4),  parameter :: output_type = OUTPUT_DM
+   integer(kind=i4),  parameter :: data_type = REAL_VALUES
+   character(len=40), parameter :: caller = "elsi_dm_real"
+
+   call elsi_get_time(e_h,t0)
+   call elsi_get_datetime_rfc3339(start_datetime)
+
+   call elsi_check_handle(e_h,caller)
+   call elsi_ready_handle(e_h,caller)
+
+   ! Update counter
+   e_h%n_elsi_calls = e_h%n_elsi_calls+1
+
+   ! Safety check
+   call elsi_check(e_h,caller)
+
+   call elsi_print_settings(e_h)
+
+   select case(e_h%solver)
+   case(ELPA_SOLVER)
+      ! Allocate
+      if(.not. allocated(e_h%eval_elpa)) then
+         call elsi_allocate(e_h,e_h%eval_elpa,e_h%n_basis,"eval_elpa",caller)
+      endif
+      if(.not. allocated(e_h%evec_real_elpa)) then
+         call elsi_allocate(e_h,e_h%evec_real_elpa,e_h%n_lrow,e_h%n_lcol,&
+                 "evec_real_elpa",caller)
+      endif
+
+      ! Save overlap
+      if(e_h%n_elsi_calls==1 .and. e_h%elpa_n_single > 0) then
+         call elsi_allocate(e_h,e_h%ovlp_real_copy,e_h%n_lrow,e_h%n_lcol,&
+                 "ovlp_real_copy",caller)
+         e_h%ovlp_real_copy = ovlp
+      endif
+
+      call elsi_solve_evp_elpa_real(e_h,ham,ovlp,e_h%eval_elpa,&
+              e_h%evec_real_elpa)
+      call elsi_compute_occ_elpa(e_h,e_h%eval_elpa)
+      call elsi_compute_dm_elpa_real(e_h,e_h%evec_real_elpa,dm,ham)
+      call elsi_get_energy(e_h,energy,ELPA_SOLVER)
+
+      solver_used = ELPA_SOLVER
+
+      ! Normalize density matrix
+      if(e_h%n_elsi_calls <= e_h%elpa_n_single) then
+         call elsi_normalize_dm_elpa_real(e_h,e_h%ovlp_real_copy,dm)
+      endif
+
+      e_h%mu_ready = .true.
+   case(OMM_SOLVER)
+      if(e_h%n_elsi_calls <= e_h%omm_n_elpa) then
+         if(e_h%n_elsi_calls == 1 .and. e_h%omm_flavor == 0) then
+            ! Overlap will be destroyed by Cholesky
+            call elsi_allocate(e_h,e_h%ovlp_real_copy,e_h%n_lrow,e_h%n_lcol,&
+                    "ovlp_real_copy",caller)
+            e_h%ovlp_real_copy = ovlp
+         endif
+
+         ! Compute libOMM initial guess by ELPA
+         if(.not. allocated(e_h%eval_elpa)) then
+            call elsi_allocate(e_h,e_h%eval_elpa,e_h%n_basis,"eval_elpa",caller)
+         endif
+         if(.not. allocated(e_h%evec_real_elpa)) then
+            call elsi_allocate(e_h,e_h%evec_real_elpa,e_h%n_lrow,e_h%n_lcol,&
+                    "evec_real_elpa",caller)
+         endif
+
+         call elsi_solve_evp_elpa_real(e_h,ham,ovlp,e_h%eval_elpa,&
+                 e_h%evec_real_elpa)
+         call elsi_compute_occ_elpa(e_h,e_h%eval_elpa)
+         call elsi_compute_dm_elpa_real(e_h,e_h%evec_real_elpa,dm,ham)
+         call elsi_get_energy(e_h,energy,ELPA_SOLVER)
+
+         solver_used = ELPA_SOLVER
+      else ! ELPA is done
+         if(allocated(e_h%ovlp_real_copy)) then
+            ! Retrieve overlap matrix that has been destroyed by Cholesky
+            ovlp = e_h%ovlp_real_copy
+            call elsi_deallocate(e_h,e_h%ovlp_real_copy,"ovlp_real_copy")
+         endif
+
+         if(.not. e_h%c_omm%is_initialized) then
+            call m_allocate(e_h%c_omm,e_h%omm_n_states,e_h%n_basis,"pddbc")
+         endif
+
+         ! Initialize coefficient matrix with ELPA eigenvectors if possible
+         if(e_h%omm_n_elpa > 0 .and. e_h%n_elsi_calls == e_h%omm_n_elpa+1) then
+            ! libOMM coefficient matrix is the transpose of ELPA eigenvectors
+            call pdtran(e_h%n_basis,e_h%n_basis,1.0_r8,e_h%evec_real_elpa,1,1,&
+                    e_h%sc_desc,0.0_r8,dm,1,1,e_h%sc_desc)
+
+            e_h%c_omm%dval(1:e_h%c_omm%iaux2(1),1:e_h%c_omm%iaux2(2)) = &
+               dm(1:e_h%c_omm%iaux2(1),1:e_h%c_omm%iaux2(2))
+
+            ! ELPA matrices are no longer needed
+            if(allocated(e_h%evec_real_elpa)) then
+               call elsi_deallocate(e_h,e_h%evec_real_elpa,"evec_real_elpa")
+            endif
+            if(allocated(e_h%eval_elpa)) then
+               call elsi_deallocate(e_h,e_h%eval_elpa,"eval_elpa")
+            endif
+            if(allocated(e_h%eval_all)) then
+               call elsi_deallocate(e_h,e_h%eval_all,"eval_all")
+            endif
+            if(allocated(e_h%occ_num)) then
+               call elsi_deallocate(e_h,e_h%occ_num,"occ_num")
+            endif
+            if(allocated(e_h%k_weight)) then
+               call elsi_deallocate(e_h,e_h%k_weight,"k_weight")
+            endif
+         endif
+
+         call elsi_solve_evp_omm_real(e_h,ham,ovlp,dm)
+         call elsi_get_energy(e_h,energy,OMM_SOLVER)
+
+         solver_used = OMM_SOLVER
+      endif
+   case(PEXSI_SOLVER)
+      call elsi_init_pexsi(e_h)
+      call elsi_blacs_to_pexsi_hs_real(e_h,ham,ovlp)
+
+      if(.not. allocated(e_h%dm_real_pexsi)) then
+         call elsi_allocate(e_h,e_h%dm_real_pexsi,e_h%nnz_l_sp,"dm_real_pexsi",&
+                 caller)
+      endif
+      e_h%dm_real_pexsi = 0.0_r8
+
+      call elsi_solve_evp_pexsi_real(e_h,e_h%ham_real_pexsi,&
+              e_h%ovlp_real_pexsi,e_h%dm_real_pexsi)
+      call elsi_pexsi_to_blacs_dm_real(e_h,dm)
+      call elsi_get_energy(e_h,energy,PEXSI_SOLVER)
+
+      solver_used = PEXSI_SOLVER
+
+      e_h%mu_ready = .true.
+   case(CHESS_SOLVER)
+      call elsi_blacs_to_chess_hs_real(e_h,ham,ovlp)
+      call elsi_init_chess(e_h)
+
+      call elsi_solve_evp_chess_real(e_h)
+      call elsi_chess_to_blacs_dm_real(e_h,dm)
+      call elsi_get_energy(e_h,energy,CHESS_SOLVER)
+
+      solver_used = CHESS_SOLVER
+
+      e_h%mu_ready = .true.
+   case(SIPS_SOLVER)
+      call elsi_stop(" SIPS not yet implemented.",e_h,caller)
+   case(DMP_SOLVER)
+      ! Save Hamiltonian and overlap
+      if(e_h%n_elsi_calls==1) then
+         call elsi_allocate(e_h,e_h%ham_real_copy,e_h%n_lrow,e_h%n_lcol,&
+                 "ham_real_copy",caller)
+         call elsi_allocate(e_h,e_h%ovlp_real_copy,e_h%n_lrow,e_h%n_lcol,&
+                 "ovlp_real_copy",caller)
+         e_h%ovlp_real_copy = ovlp
+      endif
+      e_h%ham_real_copy = ham
+
+      ! Solve
+      call elsi_solve_evp_dmp_real(e_h,ham,ovlp,dm)
+      call elsi_get_energy(e_h,energy,DMP_SOLVER)
+
+      solver_used = DMP_SOLVER
+   case default
+      call elsi_stop(" Unsupported solver.",e_h,caller)
+   end select
+
+   call elsi_process_solver_timing(e_h,output_type,data_type,solver_used,&
+           start_datetime,t0)
+
+   e_h%edm_ready_real = .true.
+
+end subroutine
+
+!>
+!! This routine computes the density matrix. Note the intent(inout) - it is
+!! because everything has the potential to be reused in the next call.
+!!
+subroutine elsi_dm_complex(e_h,ham,ovlp,dm,energy)
+
+   implicit none
+
+   type(elsi_handle), intent(inout) :: e_h                         !< Handle
+   complex(kind=r8),  intent(inout) :: ham(e_h%n_lrow,e_h%n_lcol)  !< Hamiltonian
+   complex(kind=r8),  intent(inout) :: ovlp(e_h%n_lrow,e_h%n_lcol) !< Overlap
+   complex(kind=r8),  intent(inout) :: dm(e_h%n_lrow,e_h%n_lcol)   !< Density matrix
+   real(kind=r8),     intent(inout) :: energy                      !< Energy
+
+   real(kind=r8)               :: t0
+   integer(kind=i4)            :: solver_used = UNSET
+   character(len=DATETIME_LEN) :: start_datetime
+
+   integer(kind=i4),  parameter :: output_type = OUTPUT_DM
+   integer(kind=i4),  parameter :: data_type = COMPLEX_VALUES
+   character(len=40), parameter :: caller = "elsi_dm_complex"
+
+   call elsi_get_time(e_h,t0)
+   call elsi_get_datetime_rfc3339(start_datetime)
+
+   call elsi_check_handle(e_h,caller)
+   call elsi_ready_handle(e_h,caller)
+
+   ! Update counter
+   e_h%n_elsi_calls = e_h%n_elsi_calls+1
+
+   ! Safety check
+   call elsi_check(e_h,caller)
+
+   call elsi_print_settings(e_h)
+
+   select case(e_h%solver)
+   case(ELPA_SOLVER)
+      if(.not. allocated(e_h%eval_elpa)) then
+         call elsi_allocate(e_h,e_h%eval_elpa,e_h%n_basis,"eval_elpa",caller)
+      endif
+      if(.not. allocated(e_h%evec_cmplx_elpa)) then
+         call elsi_allocate(e_h,e_h%evec_cmplx_elpa,e_h%n_lrow,e_h%n_lcol,&
+                 "evec_cmplx_elpa",caller)
+      endif
+
+      ! Save overlap
+      if(e_h%n_elsi_calls==1 .and. e_h%elpa_n_single > 0) then
+         call elsi_allocate(e_h,e_h%ovlp_cmplx_copy,e_h%n_lrow,e_h%n_lcol,&
+                 "ovlp_cmplx_copy",caller)
+         e_h%ovlp_cmplx_copy = ovlp
+      endif
+
+      call elsi_solve_evp_elpa_cmplx(e_h,ham,ovlp,e_h%eval_elpa,&
+              e_h%evec_cmplx_elpa)
+      call elsi_compute_occ_elpa(e_h,e_h%eval_elpa)
+      call elsi_compute_dm_elpa_cmplx(e_h,e_h%evec_cmplx_elpa,dm,ham)
+      call elsi_get_energy(e_h,energy,ELPA_SOLVER)
+
+      solver_used = ELPA_SOLVER
+
+      ! Normalize density matrix
+      if(e_h%n_elsi_calls <= e_h%elpa_n_single) then
+         call elsi_normalize_dm_elpa_cmplx(e_h,e_h%ovlp_cmplx_copy,dm)
+      endif
+
+      e_h%mu_ready = .true.
+   case(OMM_SOLVER)
+      if(e_h%n_elsi_calls <= e_h%omm_n_elpa) then
+         if(e_h%n_elsi_calls == 1 .and. e_h%omm_flavor == 0) then
+            ! Overlap will be destroyed by Cholesky
+            call elsi_allocate(e_h,e_h%ovlp_cmplx_copy,e_h%n_lrow,e_h%n_lcol,&
+                    "ovlp_cmplx_copy",caller)
+            e_h%ovlp_cmplx_copy = ovlp
+         endif
+
+         ! Compute libOMM initial guess by ELPA
+         if(.not. allocated(e_h%eval_elpa)) then
+            call elsi_allocate(e_h,e_h%eval_elpa,e_h%n_basis,"eval_elpa",caller)
+         endif
+         if(.not. allocated(e_h%evec_cmplx_elpa)) then
+            call elsi_allocate(e_h,e_h%evec_cmplx_elpa,e_h%n_lrow,e_h%n_lcol,&
+                    "evec_cmplx_elpa",caller)
+         endif
+
+         call elsi_solve_evp_elpa_cmplx(e_h,ham,ovlp,e_h%eval_elpa,&
+                 e_h%evec_cmplx_elpa)
+         call elsi_compute_occ_elpa(e_h,e_h%eval_elpa)
+         call elsi_compute_dm_elpa_cmplx(e_h,e_h%evec_cmplx_elpa,dm,ham)
+         call elsi_get_energy(e_h,energy,ELPA_SOLVER)
+
+         solver_used = ELPA_SOLVER
+      else ! ELPA is done
+         if(allocated(e_h%ovlp_cmplx_copy)) then
+            ! Retrieve overlap matrix that has been destroyed by Cholesky
+            ovlp = e_h%ovlp_cmplx_copy
+            call elsi_deallocate(e_h,e_h%ovlp_cmplx_copy,"ovlp_cmplx_copy")
+         endif
+
+         if(.not. e_h%c_omm%is_initialized) then
+            call m_allocate(e_h%c_omm,e_h%omm_n_states,e_h%n_basis,"pzdbc")
+         endif
+
+         ! Initialize coefficient matrix with ELPA eigenvectors if possible
+         if(e_h%omm_n_elpa > 0 .and. e_h%n_elsi_calls == e_h%omm_n_elpa+1) then
+            ! libOMM coefficient matrix is the transpose of ELPA eigenvectors
+            call pztranc(e_h%n_basis,e_h%n_basis,(1.0_r8,0.0_r8),&
+                    e_h%evec_cmplx_elpa,1,1,e_h%sc_desc,(0.0_r8,0.0_r8),dm,1,1,&
+                    e_h%sc_desc)
+
+            e_h%c_omm%zval(1:e_h%c_omm%iaux2(1),1:e_h%c_omm%iaux2(2)) = &
+               dm(1:e_h%c_omm%iaux2(1),1:e_h%c_omm%iaux2(2))
+
+            ! ELPA matrices are no longer needed
+            if(allocated(e_h%evec_cmplx_elpa)) then
+               call elsi_deallocate(e_h,e_h%evec_cmplx_elpa,"evec_cmplx_elpa")
+            endif
+            if(allocated(e_h%eval_elpa)) then
+               call elsi_deallocate(e_h,e_h%eval_elpa,"eval_elpa")
+            endif
+            if(allocated(e_h%eval_all)) then
+               call elsi_deallocate(e_h,e_h%eval_all,"eval_all")
+            endif
+            if(allocated(e_h%occ_num)) then
+               call elsi_deallocate(e_h,e_h%occ_num,"occ_num")
+            endif
+            if(allocated(e_h%k_weight)) then
+               call elsi_deallocate(e_h,e_h%k_weight,"k_weight")
+            endif
+         endif
+
+         call elsi_solve_evp_omm_cmplx(e_h,ham,ovlp,dm)
+         call elsi_get_energy(e_h,energy,OMM_SOLVER)
+
+         solver_used = OMM_SOLVER
+      endif
+   case(PEXSI_SOLVER)
+      call elsi_init_pexsi(e_h)
+      call elsi_blacs_to_pexsi_hs_cmplx(e_h,ham,ovlp)
+
+      if(.not. allocated(e_h%dm_cmplx_pexsi)) then
+         call elsi_allocate(e_h,e_h%dm_cmplx_pexsi,e_h%nnz_l_sp,&
+                 "dm_cmplx_pexsi",caller)
+      endif
+      e_h%dm_cmplx_pexsi = (0.0_r8,0.0_r8)
+
+      call elsi_solve_evp_pexsi_cmplx(e_h,e_h%ham_cmplx_pexsi,&
+              e_h%ovlp_cmplx_pexsi,e_h%dm_cmplx_pexsi)
+      call elsi_pexsi_to_blacs_dm_cmplx(e_h,dm)
+      call elsi_get_energy(e_h,energy,PEXSI_SOLVER)
+
+      solver_used = PEXSI_SOLVER
+
+      e_h%mu_ready = .true.
+   case(CHESS_SOLVER)
+      call elsi_stop(" CHESS not yet implemented.",e_h,caller)
+   case(SIPS_SOLVER)
+      call elsi_stop(" SIPS not yet implemented.",e_h,caller)
+   case(DMP_SOLVER)
+      call elsi_stop(" DMP not yet implemented.",e_h,caller)
+   case default
+      call elsi_stop(" Unsupported solver.",e_h,caller)
+   end select
+
+   call elsi_process_solver_timing(e_h,output_type,data_type,solver_used,&
+           start_datetime,t0)
+
+   e_h%edm_ready_cmplx = .true.
+
+end subroutine
+
+!>
+!! This routine computes the density matrix. Note the intent(inout) - it is
+!! because everything has the potential to be reused in the next call.
+!!
+subroutine elsi_dm_real_sparse(e_h,ham,ovlp,dm,energy)
+
+   implicit none
+
+   type(elsi_handle), intent(inout) :: e_h                !< Handle
+   real(kind=r8),     intent(inout) :: ham(e_h%nnz_l_sp)  !< Hamiltonian
+   real(kind=r8),     intent(inout) :: ovlp(e_h%nnz_l_sp) !< Overlap
+   real(kind=r8),     intent(inout) :: dm(e_h%nnz_l_sp)   !< Density matrix
+   real(kind=r8),     intent(inout) :: energy             !< Energy
+
+   real(kind=r8)               :: t0
+   integer(kind=i4)            :: solver_used = UNSET
+   character(len=DATETIME_LEN) :: start_datetime
+
+   integer(kind=i4),  parameter :: output_type = OUTPUT_DM
+   integer(kind=i4),  parameter :: data_type = REAL_VALUES
+   character(len=40), parameter :: caller = "elsi_dm_real_sparse"
+
+   call elsi_get_time(e_h,t0)
+   call elsi_get_datetime_rfc3339(start_datetime)
+
+   call elsi_check_handle(e_h,caller)
+   call elsi_ready_handle(e_h,caller)
+
+   ! Update counter
+   e_h%n_elsi_calls = e_h%n_elsi_calls+1
+
+   ! Safety check
+   call elsi_check(e_h,caller)
+
+   call elsi_print_settings(e_h)
+
+   select case(e_h%solver)
+   case(ELPA_SOLVER)
+      ! Set up BLACS if not done by user
+      if(.not. e_h%blacs_ready) then
+         call elsi_init_blacs(e_h)
+      endif
+
+      call elsi_sips_to_blacs_hs_real(e_h,ham,ovlp)
+
+      if(.not. allocated(e_h%eval_elpa)) then
+         call elsi_allocate(e_h,e_h%eval_elpa,e_h%n_basis,"eval_elpa",caller)
+      endif
+      if(.not. allocated(e_h%evec_real_elpa)) then
+         call elsi_allocate(e_h,e_h%evec_real_elpa,e_h%n_lrow,e_h%n_lcol,&
+                 "evec_real_elpa",caller)
+      endif
+      if(.not. allocated(e_h%dm_real_elpa)) then
+         call elsi_allocate(e_h,e_h%dm_real_elpa,e_h%n_lrow,e_h%n_lcol,&
+                 "dm_real_elpa",caller)
+      endif
+
+      call elsi_solve_evp_elpa_real(e_h,e_h%ham_real_elpa,e_h%ovlp_real_elpa,&
+              e_h%eval_elpa,e_h%evec_real_elpa)
+      call elsi_compute_occ_elpa(e_h,e_h%eval_elpa)
+      call elsi_compute_dm_elpa_real(e_h,e_h%evec_real_elpa,e_h%dm_real_elpa,&
+              e_h%ham_real_elpa)
+      call elsi_blacs_to_sips_dm_real(e_h,dm)
+      call elsi_get_energy(e_h,energy,ELPA_SOLVER)
+
+      solver_used = ELPA_SOLVER
+
+      e_h%mu_ready = .true.
+   case(OMM_SOLVER)
+      ! Set up BLACS if not done by user
+      if(.not. e_h%blacs_ready) then
+         call elsi_init_blacs(e_h)
+      endif
+
+      call elsi_sips_to_blacs_hs_real(e_h,ham,ovlp)
+
+      if(e_h%n_elsi_calls <= e_h%omm_n_elpa) then
+         if(e_h%n_elsi_calls == 1 .and. e_h%omm_flavor == 0) then
+            ! Overlap will be destroyed by Cholesky
+            call elsi_allocate(e_h,e_h%ovlp_real_copy,e_h%n_lrow,e_h%n_lcol,&
+                    "ovlp_real_copy",caller)
+            e_h%ovlp_real_copy = e_h%ovlp_real_elpa
+         endif
+
+         ! Compute libOMM initial guess by ELPA
+         if(.not. allocated(e_h%eval_elpa)) then
+            call elsi_allocate(e_h,e_h%eval_elpa,e_h%n_basis,"eval_elpa",caller)
+         endif
+         if(.not. allocated(e_h%evec_real_elpa)) then
+            call elsi_allocate(e_h,e_h%evec_real_elpa,e_h%n_lrow,e_h%n_lcol,&
+                    "evec_real_elpa",caller)
+         endif
+         if(.not. allocated(e_h%dm_real_elpa)) then
+            call elsi_allocate(e_h,e_h%dm_real_elpa,e_h%n_lrow,e_h%n_lcol,&
+                    "dm_real_elpa",caller)
+         endif
+
+         call elsi_solve_evp_elpa_real(e_h,e_h%ham_real_elpa,&
+                 e_h%ovlp_real_elpa,e_h%eval_elpa,e_h%evec_real_elpa)
+         call elsi_compute_occ_elpa(e_h,e_h%eval_elpa)
+         call elsi_compute_dm_elpa_real(e_h,e_h%evec_real_elpa,&
+                 e_h%dm_real_elpa,e_h%ham_real_elpa)
+         call elsi_blacs_to_sips_dm_real(e_h,dm)
+         call elsi_get_energy(e_h,energy,ELPA_SOLVER)
+
+         solver_used = ELPA_SOLVER
+      else ! ELPA is done
+         if(allocated(e_h%ovlp_real_copy)) then
+            ! Retrieve overlap matrix that has been destroyed by Cholesky
+            e_h%ovlp_real_elpa = e_h%ovlp_real_copy
+            call elsi_deallocate(e_h,e_h%ovlp_real_copy,"ovlp_real_copy")
+         endif
+
+         if(.not. e_h%c_omm%is_initialized) then
+            call m_allocate(e_h%c_omm,e_h%omm_n_states,e_h%n_basis,"pddbc")
+         endif
+         if(.not. allocated(e_h%dm_real_elpa)) then
+            call elsi_allocate(e_h,e_h%dm_real_elpa,e_h%n_lrow,e_h%n_lcol,&
+                    "dm_real_elpa",caller)
+         endif
+
+         ! Initialize coefficient matrix with ELPA eigenvectors if possible
+         if(e_h%omm_n_elpa > 0 .and. e_h%n_elsi_calls == e_h%omm_n_elpa+1) then
+            ! libOMM coefficient matrix is the transpose of ELPA eigenvectors
+            call pdtran(e_h%n_basis,e_h%n_basis,1.0_r8,e_h%evec_real_elpa,1,1,&
+                    e_h%sc_desc,0.0_r8,e_h%dm_real_elpa,1,1,e_h%sc_desc)
+
+            e_h%c_omm%dval(1:e_h%c_omm%iaux2(1),1:e_h%c_omm%iaux2(2)) = &
+               e_h%dm_real_elpa(1:e_h%c_omm%iaux2(1),1:e_h%c_omm%iaux2(2))
+
+            ! ELPA matrices are no longer needed
+            if(allocated(e_h%evec_real_elpa)) then
+               call elsi_deallocate(e_h,e_h%evec_real_elpa,"evec_real_elpa")
+            endif
+            if(allocated(e_h%eval_elpa)) then
+               call elsi_deallocate(e_h,e_h%eval_elpa,"eval_elpa")
+            endif
+            if(allocated(e_h%occ_num)) then
+               call elsi_deallocate(e_h,e_h%occ_num,"occ_num")
+            endif
+         endif
+
+         call elsi_solve_evp_omm_real(e_h,e_h%ham_real_elpa,e_h%ovlp_real_elpa,&
+                 e_h%dm_real_elpa)
+         call elsi_blacs_to_sips_dm_real(e_h,dm)
+         call elsi_get_energy(e_h,energy,OMM_SOLVER)
+
+         solver_used = OMM_SOLVER
+      endif
+   case(PEXSI_SOLVER)
+      call elsi_init_pexsi(e_h)
+
+      call elsi_solve_evp_pexsi_real(e_h,ham,ovlp,dm)
+      call elsi_get_energy(e_h,energy,PEXSI_SOLVER)
+
+      solver_used = PEXSI_SOLVER
+
+      e_h%mu_ready = .true.
+   case(CHESS_SOLVER) ! TODO
+      call elsi_stop(" CHESS not yet implemented.",e_h,caller)
+   case(SIPS_SOLVER)
+      call elsi_stop(" SIPS not yet implemented.",e_h,caller)
+   case(DMP_SOLVER)
+      ! Set up BLACS if not done by user
+      if(.not. e_h%blacs_ready) then
+         call elsi_init_blacs(e_h)
+      endif
+
+      call elsi_sips_to_blacs_hs_real(e_h,ham,ovlp)
+
+      if(.not. allocated(e_h%dm_real_elpa)) then
+         call elsi_allocate(e_h,e_h%dm_real_elpa,e_h%n_lrow,e_h%n_lcol,&
+                 "dm_real_elpa",caller)
+      endif
+
+      ! Save Hamiltonian and overlap
+      if(e_h%n_elsi_calls==1) then
+         call elsi_allocate(e_h,e_h%ham_real_copy,e_h%n_lrow,e_h%n_lcol,&
+                 "ham_real_copy",caller)
+         call elsi_allocate(e_h,e_h%ovlp_real_copy,e_h%n_lrow,e_h%n_lcol,&
+                 "ovlp_real_copy",caller)
+         e_h%ham_real_copy  = e_h%ham_real_elpa
+         e_h%ovlp_real_copy = e_h%ovlp_real_elpa
+      endif
+
+      call elsi_solve_evp_dmp_real(e_h,e_h%ham_real_elpa,e_h%ovlp_real_elpa,&
+              e_h%dm_real_elpa)
+      call elsi_blacs_to_sips_dm_real(e_h,dm)
+      call elsi_get_energy(e_h,energy,DMP_SOLVER)
+
+      solver_used = DMP_SOLVER
+   case default
+      call elsi_stop(" Unsupported solver.",e_h,caller)
+   end select
+
+   call elsi_process_solver_timing(e_h,output_type,data_type,solver_used,&
+           start_datetime,t0)
+
+   e_h%edm_ready_real = .true.
+
+end subroutine
+
+!>
+!! This routine computes the density matrix. Note the intent(inout) - it is
+!! because everything has the potential to be reused in the next call.
+!!
+subroutine elsi_dm_complex_sparse(e_h,ham,ovlp,dm,energy)
+
+   implicit none
+
+   type(elsi_handle), intent(inout) :: e_h                !< Handle
+   complex(kind=r8),  intent(inout) :: ham(e_h%nnz_l_sp)  !< Hamiltonian
+   complex(kind=r8),  intent(inout) :: ovlp(e_h%nnz_l_sp) !< Overlap
+   complex(kind=r8),  intent(inout) :: dm(e_h%nnz_l_sp)   !< Density matrix
+   real(kind=r8),     intent(inout) :: energy             !< Energy
+
+   real(kind=r8)               :: t0
+   integer(kind=i4)            :: solver_used = UNSET
+   character(len=DATETIME_LEN) :: start_datetime
+
+   integer(kind=i4),  parameter :: output_type = OUTPUT_DM
+   integer(kind=i4),  parameter :: data_type = COMPLEX_VALUES
+   character(len=40), parameter :: caller = "elsi_dm_complex_sparse"
+
+   call elsi_get_time(e_h,t0)
+   call elsi_get_datetime_rfc3339(start_datetime)
+
+   call elsi_check_handle(e_h,caller)
+   call elsi_ready_handle(e_h,caller)
+
+   ! Update counter
+   e_h%n_elsi_calls = e_h%n_elsi_calls+1
+
+   ! Safety check
+   call elsi_check(e_h,caller)
+
+   call elsi_print_settings(e_h)
+
+   select case(e_h%solver)
+   case(ELPA_SOLVER)
+      ! Set up BLACS if not done by user
+      if(.not. e_h%blacs_ready) then
+         call elsi_init_blacs(e_h)
+      endif
+
+      call elsi_sips_to_blacs_hs_cmplx(e_h,ham,ovlp)
+
+      if(.not. allocated(e_h%eval_elpa)) then
+         call elsi_allocate(e_h,e_h%eval_elpa,e_h%n_basis,"eval_elpa",caller)
+      endif
+      if(.not. allocated(e_h%evec_cmplx_elpa)) then
+         call elsi_allocate(e_h,e_h%evec_cmplx_elpa,e_h%n_lrow,e_h%n_lcol,&
+                 "evec_cmplx_elpa",caller)
+      endif
+      if(.not. allocated(e_h%dm_cmplx_elpa)) then
+         call elsi_allocate(e_h,e_h%dm_cmplx_elpa,e_h%n_lrow,e_h%n_lcol,&
+                 "dm_cmplx_elpa",caller)
+      endif
+
+      call elsi_solve_evp_elpa_cmplx(e_h,e_h%ham_cmplx_elpa,&
+              e_h%ovlp_cmplx_elpa,e_h%eval_elpa,e_h%evec_cmplx_elpa)
+      call elsi_compute_occ_elpa(e_h,e_h%eval_elpa)
+      call elsi_compute_dm_elpa_cmplx(e_h,e_h%evec_cmplx_elpa,&
+              e_h%dm_cmplx_elpa,e_h%ham_cmplx_elpa)
+      call elsi_blacs_to_sips_dm_cmplx(e_h,dm)
+      call elsi_get_energy(e_h,energy,ELPA_SOLVER)
+
+      solver_used = ELPA_SOLVER
+
+      e_h%mu_ready = .true.
+   case(OMM_SOLVER)
+      ! Set up BLACS if not done by user
+      if(.not. e_h%blacs_ready) then
+         call elsi_init_blacs(e_h)
+      endif
+
+      call elsi_sips_to_blacs_hs_cmplx(e_h,ham,ovlp)
+
+      if(e_h%n_elsi_calls <= e_h%omm_n_elpa) then
+         if(e_h%n_elsi_calls == 1 .and. e_h%omm_flavor == 0) then
+            ! Overlap will be destroyed by Cholesky
+            call elsi_allocate(e_h,e_h%ovlp_cmplx_copy,e_h%n_lrow,e_h%n_lcol,&
+                    "ovlp_cmplx_copy",caller)
+            e_h%ovlp_cmplx_copy = e_h%ovlp_cmplx_elpa
+         endif
+
+         if(.not. allocated(e_h%eval_elpa)) then
+            call elsi_allocate(e_h,e_h%eval_elpa,e_h%n_basis,"eval_elpa",caller)
+         endif
+         if(.not. allocated(e_h%evec_cmplx_elpa)) then
+            call elsi_allocate(e_h,e_h%evec_cmplx_elpa,e_h%n_lrow,e_h%n_lcol,&
+                    "evec_cmplx_elpa",caller)
+         endif
+         if(.not. allocated(e_h%dm_cmplx_elpa)) then
+            call elsi_allocate(e_h,e_h%dm_cmplx_elpa,e_h%n_lrow,e_h%n_lcol,&
+                    "dm_cmplx_elpa",caller)
+         endif
+
+         call elsi_solve_evp_elpa_cmplx(e_h,e_h%ham_cmplx_elpa,&
+                 e_h%ovlp_cmplx_elpa,e_h%eval_elpa,e_h%evec_cmplx_elpa)
+         call elsi_compute_occ_elpa(e_h,e_h%eval_elpa)
+         call elsi_compute_dm_elpa_cmplx(e_h,e_h%evec_cmplx_elpa,&
+                 e_h%dm_cmplx_elpa,e_h%ham_cmplx_elpa)
+         call elsi_blacs_to_sips_dm_cmplx(e_h,dm)
+         call elsi_get_energy(e_h,energy,ELPA_SOLVER)
+
+         solver_used = ELPA_SOLVER
+      else ! ELPA is done
+         if(allocated(e_h%ovlp_cmplx_copy)) then
+            ! Retrieve overlap matrix that has been destroyed by Cholesky
+            e_h%ovlp_cmplx_elpa = e_h%ovlp_cmplx_copy
+            call elsi_deallocate(e_h,e_h%ovlp_cmplx_copy,"ovlp_cmplx_copy")
+         endif
+
+         if(.not. e_h%c_omm%is_initialized) then
+            call m_allocate(e_h%c_omm,e_h%omm_n_states,e_h%n_basis,"pzdbc")
+         endif
+         if(.not. allocated(e_h%dm_cmplx_elpa)) then
+            call elsi_allocate(e_h,e_h%dm_cmplx_elpa,e_h%n_lrow,e_h%n_lcol,&
+                    "dm_cmplx_elpa",caller)
+         endif
+
+         ! Initialize coefficient matrix with ELPA eigenvectors if possible
+         if(e_h%omm_n_elpa > 0 .and. e_h%n_elsi_calls == e_h%omm_n_elpa+1) then
+            ! libOMM coefficient matrix is the transpose of ELPA eigenvectors
+            call pztranc(e_h%n_basis,e_h%n_basis,(1.0_r8,0.0_r8),&
+                    e_h%evec_cmplx_elpa,1,1,e_h%sc_desc,(0.0_r8,0.0_r8),&
+                    e_h%dm_cmplx_elpa,1,1,e_h%sc_desc)
+
+            e_h%c_omm%zval(1:e_h%c_omm%iaux2(1),1:e_h%c_omm%iaux2(2)) = &
+               e_h%dm_cmplx_elpa(1:e_h%c_omm%iaux2(1),1:e_h%c_omm%iaux2(2))
+
+            ! ELPA matrices are no longer needed
+            if(allocated(e_h%evec_cmplx_elpa)) then
+               call elsi_deallocate(e_h,e_h%evec_cmplx_elpa,"evec_cmplx_elpa")
+            endif
+            if(allocated(e_h%eval_elpa)) then
+               call elsi_deallocate(e_h,e_h%eval_elpa,"eval_elpa")
+            endif
+            if(allocated(e_h%occ_num)) then
+               call elsi_deallocate(e_h,e_h%occ_num,"occ_num")
+            endif
+         endif
+
+         call elsi_solve_evp_omm_cmplx(e_h,e_h%ham_cmplx_elpa,&
+                 e_h%ovlp_cmplx_elpa,e_h%dm_cmplx_elpa)
+         call elsi_blacs_to_sips_dm_cmplx(e_h,dm)
+         call elsi_get_energy(e_h,energy,OMM_SOLVER)
+
+         solver_used = OMM_SOLVER
+      endif
+   case(PEXSI_SOLVER)
+      call elsi_init_pexsi(e_h)
+
+      call elsi_solve_evp_pexsi_cmplx(e_h,ham,ovlp,dm)
+      call elsi_get_energy(e_h,energy,PEXSI_SOLVER)
+
+      solver_used = PEXSI_SOLVER
+
+      e_h%mu_ready = .true.
+   case(CHESS_SOLVER)
+      call elsi_stop(" CHESS not yet implemented.",e_h,caller)
+   case(SIPS_SOLVER)
+      call elsi_stop(" SIPS not yet implemented.",e_h,caller)
+   case(DMP_SOLVER)
+      call elsi_stop(" DMP not yet implemented.",e_h,caller)
+   case default
+      call elsi_stop(" Unsupported solver.",e_h,caller)
+   end select
+
+   call elsi_process_solver_timing(e_h,output_type,data_type,solver_used,&
+           start_datetime,t0)
+
+   e_h%edm_ready_cmplx = .true.
+
+end subroutine
+
+!>
+!! This routine initializes BLACS, in case that the user selects a sparse format
+!! and BLACS is still used internally.
+!!
+subroutine elsi_init_blacs(e_h)
+
+   implicit none
+
+   type(elsi_handle), intent(inout) :: e_h !< Handle
+
+   integer(kind=i4) :: nprow
+   integer(kind=i4) :: npcol
+   integer(kind=i4) :: blacs_ctxt
+   integer(kind=i4) :: block_size
+
+   character(len=40), parameter :: caller = "elsi_init_blacs"
+
+   if(e_h%parallel_mode == MULTI_PROC .and. .not. e_h%blacs_ready) then
+      ! Set square-like process grid
+      do nprow = nint(sqrt(real(e_h%n_procs))),2,-1
+         if(mod(e_h%n_procs,nprow) == 0) exit
+      enddo
+
+      npcol = e_h%n_procs/nprow
+
+      if(max(nprow,npcol) > e_h%n_basis) then
+         call elsi_stop(" Matrix size is too small for this number of MPI"//&
+                 "tasks.",e_h,caller)
+      endif
+
+      ! Initialize BLACS
+      blacs_ctxt = e_h%mpi_comm
+
+      call BLACS_Gridinit(blacs_ctxt,'r',nprow,npcol)
+
+      ! Find block size
+      block_size = 1
+
+      ! Maximum allowed value: 256
+      do while (2*block_size*max(nprow,npcol) <= e_h%n_basis .and. &
+                block_size < 256)
+         block_size = 2*block_size
+      enddo
+
+      ! ELPA works better with a small block_size
+      if(e_h%solver == ELPA_SOLVER) then
+         block_size = min(32,block_size)
+      endif
+
+      call elsi_set_blacs(e_h,blacs_ctxt,block_size)
+   endif
+
+end subroutine
+
+!>
+!! This routine acts on the timing information, both to add it to the solver
+!! timing summary and print it to the solver timing file.
+!!
+subroutine elsi_process_solver_timing(e_h,output_type,data_type,solver_used,&
+              start_datetime,t0)
+
+   implicit none
+
+   type(elsi_handle),           intent(inout) :: e_h
+   integer(kind=i4),            intent(in)    :: output_type
+   integer(kind=i4),            intent(in)    :: data_type
+   integer(kind=i4),            intent(in)    :: solver_used
+   real(kind=r8),               intent(in)    :: t0
+   character(len=DATETIME_LEN), intent(in)    :: start_datetime
+
+   character(len=SETTING_STR_LEN) :: solver_tag
+   real(kind=r8)                  :: t1, total_time
+   integer(kind=i4)               :: temp_int
+   integer(kind=i4)               :: comma_json_save
+   integer(kind=i4)               :: iteration
+   type(elsi_file_io_handle)      :: io_h
+
+   character(len=40), parameter :: caller = "elsi_dm_complex_sparse"
+
+   io_h = e_h%timings_file
+
+   call elsi_get_time(e_h,t1)
+
+   temp_int   = e_h%solver
+   e_h%solver = solver_used
+   total_time = t1-t0
+
+   ! Output information about this solver invocation
+   call elsi_get_solver_tag(e_h,solver_tag,data_type)
+   call elsi_add_timing(e_h%timings,total_time,solver_tag)
+
+   if(e_h%output_timings) then
+      iteration = e_h%timings%n_timings
+
+      ! Avoid comma at the end of the last entry
+      comma_json_save = io_h%comma_json
+
+      if(e_h%timings%n_timings == 1) then
+         io_h%comma_json = NO_COMMA
+      else
+         io_h%comma_json = COMMA_BEFORE
+      endif
+
+      call elsi_print_solver_timing(e_h,output_type,data_type,start_datetime,&
+              total_time,solver_tag,iteration,io_h,&
+              e_h%timings%user_tags(iteration))
+
+      io_h%comma_json = comma_json_save
+   endif
+
+   e_h%solver = temp_int
+
+end subroutine
+
+!>
+!! This routine prints solver timing and relevant information.
+!! TODO: Clean up interface.
+!!
+subroutine elsi_print_solver_timing(e_h,output_type,data_type,start_datetime,&
+              total_time,elsi_tag_in,iter,io_h_in,user_tag_in)
+
+   implicit none
+
+   type(elsi_handle),           intent(inout)        :: e_h
+   integer(kind=i4),            intent(in)           :: output_type
+   integer(kind=i4),            intent(in)           :: data_type
+   character(len=DATETIME_LEN), intent(in)           :: start_datetime
+   real(kind=r8),               intent(in)           :: total_time
+   character(len=*),            intent(in)           :: elsi_tag_in
+   integer(kind=i4),            intent(in)           :: iter
+   type(elsi_file_io_handle),   intent(in), optional :: io_h_in
+   character(len=*),            intent(in), optional :: user_tag_in
+
+   character(len=200)             :: info_str
+   character(len=SETTING_STR_LEN) :: elsi_tag
+   character(len=SETTING_STR_LEN) :: user_tag
+   character(len=DATETIME_LEN)    :: record_datetime
+   integer(kind=i4)               :: comma_json_save
+   type(elsi_file_io_handle)      :: io_h
+
+   character(len=40), parameter :: caller = "elsi_print_solver_timing"
+
+   if(present(io_h_in)) then
+      io_h = io_h_in
+   else
+      io_h = e_h%stdio
+   endif
+
+   if(present(user_tag_in)) then
+      user_tag = trim(user_tag_in)
+   else
+      user_tag = trim(UNSET_STRING)
+   endif
+
+   user_tag        = adjustr(user_tag)
+   elsi_tag        = trim(elsi_tag_in)
+   elsi_tag        = adjustr(elsi_tag)
+   comma_json_save = io_h%comma_json
+
+   call elsi_get_datetime_rfc3339(record_datetime)
+
+   ! Print out patterned header, versioning information, and timing details
+   if(io_h%file_format == HUMAN_READ) then
+      write(info_str,"(A)") "--------------------------------------------------"
+      call elsi_say(e_h,info_str,io_h)
+      write(info_str,"(A,I10)") "Start of ELSI Solver Iteration ",iter
+      call elsi_say(e_h,info_str,io_h)
+
+      write(info_str,"(A)") ""
+      call elsi_say(e_h,info_str,io_h)
+      call elsi_print_versioning(e_h,io_h)
+
+      write(info_str,"(A)") ""
+      call elsi_say(e_h,info_str,io_h)
+      write(info_str,"(A)") "Timing Details"
+      call elsi_say(e_h,info_str,io_h)
+      call append_string(io_h%prefix,"  ")
+      if(output_type == OUTPUT_EV) then
+         call elsi_say_setting(e_h,"Output Type","EIGENVECTORS",io_h)
+      elseif(output_type == OUTPUT_DM) then
+         call elsi_say_setting(e_h,"Output Type","DENSITY MATRIX",io_h)
+      else
+         call elsi_stop(" Unsupported output type.",e_h,caller)
+      endif
+      if(data_type == REAL_VALUES) then
+         call elsi_say_setting(e_h,"Data Type","REAL",io_h)
+      elseif(data_type == COMPLEX_VALUES) then
+         call elsi_say_setting(e_h,"Data Type","COMPLEX",io_h)
+      else
+         call elsi_stop(" Unsupported data type.",e_h,caller)
+      endif
+      call elsi_say_setting(e_h,"ELSI Tag",elsi_tag,io_h)
+      call elsi_say_setting(e_h,"User Tag",user_tag,io_h)
+      call elsi_say_setting(e_h,"Timing (s)",total_time,io_h)
+      call truncate_string(io_h%prefix,2)
+   elseif(io_h%file_format == JSON) then
+      if(io_h%comma_json == COMMA_BEFORE) then
+         write(info_str,"(A)") ',{'
+      else
+         write(info_str,"(A)") '{'
+      endif
+      call elsi_say(e_h,info_str,io_h)
+
+      io_h%comma_json = COMMA_AFTER ! Add commas behind all records before final
+      call append_string(io_h%prefix,"  ")
+
+      call elsi_print_versioning(e_h,io_h)
+
+      call elsi_say_setting(e_h,"iteration",iter,io_h)
+      if(output_type == OUTPUT_EV) then
+         call elsi_say_setting(e_h,"output_type","EIGENVECTORS",io_h)
+      elseif(output_type == OUTPUT_DM) then
+         call elsi_say_setting(e_h,"output_type","DENSITY MATRIX",io_h)
+      else
+         call elsi_stop(" Unsupported output type.",e_h,caller)
+      endif
+      if(data_type == REAL_VALUES) then
+         call elsi_say_setting(e_h,"data_type","REAL",io_h)
+      elseif(data_type == COMPLEX_VALUES) then
+         call elsi_say_setting(e_h,"data_type","COMPLEX",io_h)
+      else
+         call elsi_stop(" Unsupported data type.",e_h,caller)
+      endif
+      call elsi_say_setting(e_h,"elsi_tag",elsi_tag,io_h)
+      call elsi_say_setting(e_h,"user_tag",user_tag,io_h)
+      call elsi_say_setting(e_h,"proc_0_name",e_h%processor_name,io_h)
+      call elsi_say_setting(e_h,"start_datetime",start_datetime,io_h)
+      call elsi_say_setting(e_h,"record_datetime",record_datetime,io_h)
+      call elsi_say_setting(e_h,"total_time",total_time,io_h)
+      call truncate_string(io_h%prefix,2)
+   else
+      call elsi_stop(" Unsupported output format.",e_h,caller)
+   endif
+
+   call append_string(io_h%prefix,"  ")
+
+   ! Print out handle summary
+   if(io_h%file_format == HUMAN_READ) then
+      write(info_str,"(A)") ""
+      call elsi_say(e_h,info_str,io_h)
+   endif
+   call elsi_print_handle_summary(e_h,io_h)
+
+   ! Print out matrix storage format settings
+   if(io_h%file_format == HUMAN_READ) then
+      write(info_str,"(A)") ""
+      call elsi_say(e_h,info_str,io_h)
+   endif
+   call elsi_print_matrix_format_settings(e_h,io_h)
+
+   ! Print out solver settings
+   io_h%comma_json = NO_COMMA ! Final record in this scope
+   if(io_h%file_format == HUMAN_READ) then
+      write(info_str,"(A)") ""
+      call elsi_say(e_h,info_str,io_h)
+   endif
+   call elsi_print_solver_settings(e_h,io_h)
+
+   call truncate_string(io_h%prefix,2)
+
+   ! Print out patterned footer
+   io_h%comma_json = comma_json_save
+   if(io_h%file_format == HUMAN_READ) then
+      write(info_str,"(A)") ""
+      call elsi_say(e_h,info_str,io_h)
+      write(info_str,"(A,I10)") "End of ELSI Solver Iteration   ",iter
+      call elsi_say(e_h,info_str,io_h)
+      write(info_str,"(A)") "--------------------------------------------------"
+      call elsi_say(e_h,info_str,io_h)
+      write(info_str,"(A)") ""
+      call elsi_say(e_h,info_str,io_h)
+   elseif(io_h%file_format == JSON) then
+      if(io_h%comma_json == COMMA_AFTER) then
+         write(info_str,"(A)") '},'
+         call elsi_say(e_h,info_str,io_h)
+      else
+         write(info_str,"(A)") '}'
+         call elsi_say(e_h,info_str,io_h)
+      endif
+   else
+      call elsi_stop(" Unsupported output format.",e_h,caller)
+   endif
+
+end subroutine
+
+end module ELSI_SOLVER